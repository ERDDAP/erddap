--- conflicted
+++ resolved
@@ -1215,11 +1215,7 @@
 
   private void emailUnusualActivity(String threadSummary, String threadList) {
     StringBuilder sb = new StringBuilder();
-<<<<<<< HEAD
-    EDStatic.addIntroStatistics(sb, erddap);
-=======
-    EDStatic.addIntroStatistics(sb, true /* includeErrors */);
->>>>>>> 44c825e9
+    EDStatic.addIntroStatistics(sb, true /* includeErrors */, erddap);
 
     if (threadSummary != null) sb.append(threadSummary + "\n");
 
@@ -1284,11 +1280,7 @@
     String stars = String2.makeString('*', 70);
     String subject = "Daily Report";
     StringBuilder contentSB = new StringBuilder(subject + "\n\n");
-<<<<<<< HEAD
-    EDStatic.addIntroStatistics(contentSB, erddap);
-=======
-    EDStatic.addIntroStatistics(contentSB, true /* includeErrors */);
->>>>>>> 44c825e9
+    EDStatic.addIntroStatistics(contentSB, true /* includeErrors */, erddap);
 
     // append number of active threads
     if (threadSummary != null) contentSB.append(threadSummary + "\n");
