--- conflicted
+++ resolved
@@ -504,52 +504,6 @@
 
     tableWriter.finish();
   }
-
-<<<<<<< HEAD
-  /* *
-   * This does its best to generate a read-to-use datasets.xml entry for an
-   * EDDTableFromAsciiServiceNOS.
-   * <br>The XML can then be edited by hand and added to the datasets.xml file.
-   * <br>This uses the first outerSequence (and if present, first innerSequence) found.
-   * <br>Other sequences are skipped.
-   *
-   * @param tLocalSourceUrl
-   * @param tReloadEveryNMinutes  must be a valid value, e.g., 1440 for once per day.
-   *    Use, e.g., 1000000000, for never reload.
-   * @param externalGlobalAttributes globalAttributes gleaned from external
-   *    sources, e.g., a THREDDS catalog.xml file.
-   *    These have priority over other sourceGlobalAttributes.
-   *    Okay to use null if none.
-   * @return a suggested chunk of xml for this dataset for use in datasets.xml
-   * @throws Throwable if trouble, e.g., if no Grid or Array variables are found.
-   *    If no trouble, then a valid dataset.xml chunk has been returned.
-   */
-  /*    public static String generateDatasetsXml(String tLocalSourceUrl,
-      int tReloadEveryNMinutes, Attributes externalGlobalAttributes)
-      //String outerSequenceName, String innerSequenceName, boolean sortColumnsByName)
-      throws Throwable {
-
-      String2.log("EDDTableFromAsciiServiceNOS.generateDatasetsXml" +
-          "\n  tLocalSourceUrl=" + tLocalSourceUrl);
-      String tPublicSourceUrl = convertToPublicSourceUrl(tLocalSourceUrl);
-
-
-      String2.log("\n\n*** generateDatasetsXml finished successfully.\n\n");
-      return sb.toString();
-  } */
-=======
-  /**
-   * This returns true if this EDDTable knows each variable's actual_range (e.g., EDDTableFromFiles)
-   * or false if it doesn't (e.g., EDDTableFromDatabase).
-   *
-   * @returns true if this EDDTable knows each variable's actual_range (e.g., EDDTableFromFiles) or
-   *     false if it doesn't (e.g., EDDTableFromDatabase).
-   */
-  @Override
-  public boolean knowsActualRange() {
-    return false;
-  } // because this gets info from a remote service
->>>>>>> cbe7ba0e
 
   private static final String stationsFileName = "c:/programs/nos/stations.xml";
 
