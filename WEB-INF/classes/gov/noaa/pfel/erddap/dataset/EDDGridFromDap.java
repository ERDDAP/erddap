/*
 * EDDGridFromDap Copyright 2007, NOAA.
 * See the LICENSE.txt file in this file's directory.
 */
package gov.noaa.pfel.erddap.dataset;

import com.cohort.array.Attributes;
import com.cohort.array.ByteArray;
import com.cohort.array.DoubleArray;
import com.cohort.array.IntArray;
import com.cohort.array.PAOne;
import com.cohort.array.PAType;
import com.cohort.array.PrimitiveArray;
import com.cohort.array.ShortArray;
import com.cohort.array.StringArray;
import com.cohort.util.Calendar2;
import com.cohort.util.File2;
import com.cohort.util.Math2;
import com.cohort.util.MustBe;
import com.cohort.util.ResourceBundle2;
import com.cohort.util.SimpleException;
import com.cohort.util.String2;
import com.cohort.util.Test;
import com.cohort.util.XML;
import dods.dap.*;
import gov.noaa.pfel.coastwatch.griddata.NcHelper;
import gov.noaa.pfel.coastwatch.griddata.OpendapHelper;
import gov.noaa.pfel.coastwatch.pointdata.Table;
import gov.noaa.pfel.coastwatch.util.SSR;
import gov.noaa.pfel.coastwatch.util.SimpleXMLReader;
import gov.noaa.pfel.erddap.Erddap;
import gov.noaa.pfel.erddap.util.EDStatic;
import gov.noaa.pfel.erddap.variable.*;
import java.io.ByteArrayInputStream;
import java.io.Writer;
import java.text.MessageFormat;
import java.util.ArrayList;
import java.util.Enumeration;
import java.util.HashSet;
import java.util.List;
import thredds.client.catalog.Access;
import thredds.client.catalog.Catalog;
import thredds.client.catalog.Dataset;
import thredds.client.catalog.Documentation;
import thredds.client.catalog.ServiceType;
import thredds.client.catalog.ThreddsMetadata.Contributor;
import thredds.client.catalog.ThreddsMetadata.Source;
import thredds.client.catalog.ThreddsMetadata.Vocab;
import thredds.client.catalog.builder.CatalogBuilder;

/**
 * This class represents a grid dataset from an opendap DAP source.
 *
 * <p>Note that THREDDS has a default limit of 500MB for opendap responses. See
 * https://www.unidata.ucar.edu/software/thredds/current/tds/reference/ThreddsConfigXMLFile.html#opendap
 *
 * @author Bob Simons (was bob.simons@noaa.gov, now BobSimons2.00@gmail.com) 2007-06-04
 */
<<<<<<< HEAD
public class EDDGridFromDap extends EDDGrid {

  /**
   * Indicates if data can be transmitted in a compressed form. It is unlikely anyone would want to
   * change this.
   */
  public static boolean acceptDeflate = true;

  /**
   * This constructs an EDDGridFromDap based on the information in an .xml file.
   *
   * @param erddap if known in this context, else null
   * @param xmlReader with the &lt;erddapDatasets&gt;&lt;dataset type="EDDGridFromDap"&gt; having
   *     just been read.
   * @return an EDDGridFromDap. When this returns, xmlReader will have just read
   *     &lt;erddapDatasets&gt;&lt;/dataset&gt; .
   * @throws Throwable if trouble
   */
  public static EDDGridFromDap fromXml(Erddap erddap, SimpleXMLReader xmlReader) throws Throwable {

    // data to be obtained (or not)
    if (verbose) String2.log("\n*** constructing EDDGridFromDap(xmlReader)...");
    String tDatasetID = xmlReader.attributeValue("datasetID");
    Attributes tGlobalAttributes = null;
    String tAccessibleTo = null;
    String tGraphsAccessibleTo = null;
    boolean tAccessibleViaWMS = true;
    StringArray tOnChange = new StringArray();
    String tFgdcFile = null;
    String tIso19115File = null;
    ArrayList tAxisVariables = new ArrayList();
    ArrayList tDataVariables = new ArrayList();
    int tReloadEveryNMinutes = DEFAULT_RELOAD_EVERY_N_MINUTES;
    int tUpdateEveryNMillis = 0;
    String tLocalSourceUrl = null;
    String tDefaultDataQuery = null;
    String tDefaultGraphQuery = null;
    int tnThreads = -1; // interpret invalid values (like -1) as EDStatic.nGridThreads
    boolean tDimensionValuesInMemory = true;

    // process the tags
    String startOfTags = xmlReader.allTags();
    int startOfTagsN = xmlReader.stackSize();
    int startOfTagsLength = startOfTags.length();

    while (true) {
      xmlReader.nextTag();
      String tags = xmlReader.allTags();
      String content = xmlReader.content();
      // String2.log(">>  tags=" + tags + content);
      if (xmlReader.stackSize() == startOfTagsN) break; // the </dataset> tag
      String localTags = tags.substring(startOfTagsLength);
      // String2.log(">>  localTags=" + localTags + content);

      // try to make the tag names as consistent, descriptive and readable as possible
      if (localTags.equals("<addAttributes>")) tGlobalAttributes = getAttributesFromXml(xmlReader);
      else if (localTags.equals("<altitudeMetersPerSourceUnit>"))
        throw new SimpleException(EDVAlt.stopUsingAltitudeMetersPerSourceUnit);
      else if (localTags.equals("<axisVariable>"))
        tAxisVariables.add(getSDAVVariableFromXml(xmlReader));
      else if (localTags.equals("<dataVariable>"))
        tDataVariables.add(getSDADVariableFromXml(xmlReader));
      else if (localTags.equals("<accessibleTo>")) {
      } else if (localTags.equals("</accessibleTo>")) tAccessibleTo = content;
      else if (localTags.equals("<graphsAccessibleTo>")) {
      } else if (localTags.equals("</graphsAccessibleTo>")) tGraphsAccessibleTo = content;
      else if (localTags.equals("<graphsAccessibleTo>")) {
      } else if (localTags.equals("</graphsAccessibleTo>")) tGraphsAccessibleTo = content;
      else if (localTags.equals("<accessibleViaWMS>")) {
      } else if (localTags.equals("</accessibleViaWMS>"))
        tAccessibleViaWMS = String2.parseBoolean(content);
      else if (localTags.equals("<reloadEveryNMinutes>")) {
      } else if (localTags.equals("</reloadEveryNMinutes>"))
        tReloadEveryNMinutes = String2.parseInt(content);
      else if (localTags.equals("<updateEveryNMillis>")) {
      } else if (localTags.equals("</updateEveryNMillis>"))
        tUpdateEveryNMillis = String2.parseInt(content);
      else if (localTags.equals("<sourceUrl>")) {
      } else if (localTags.equals("</sourceUrl>")) tLocalSourceUrl = content;
      else if (localTags.equals("<onChange>")) {
      } else if (localTags.equals("</onChange>")) tOnChange.add(content);
      else if (localTags.equals("<fgdcFile>")) {
      } else if (localTags.equals("</fgdcFile>")) tFgdcFile = content;
      else if (localTags.equals("<iso19115File>")) {
      } else if (localTags.equals("</iso19115File>")) tIso19115File = content;
      else if (localTags.equals("<defaultDataQuery>")) {
      } else if (localTags.equals("</defaultDataQuery>")) tDefaultDataQuery = content;
      else if (localTags.equals("<defaultGraphQuery>")) {
      } else if (localTags.equals("</defaultGraphQuery>")) tDefaultGraphQuery = content;
      else if (localTags.equals("<nThreads>")) {
      } else if (localTags.equals("</nThreads>")) tnThreads = String2.parseInt(content);
      else if (localTags.equals("<dimensionValuesInMemory>")) {
      } else if (localTags.equals("</dimensionValuesInMemory>"))
        tDimensionValuesInMemory = String2.parseBoolean(content);
      else xmlReader.unexpectedTagException();
    }
    int nav = tAxisVariables.size();
    Object ttAxisVariables[][] = nav == 0 ? null : new Object[nav][];
    for (int i = 0; i < tAxisVariables.size(); i++)
      ttAxisVariables[i] = (Object[]) tAxisVariables.get(i);

    int ndv = tDataVariables.size();
    Object ttDataVariables[][] = new Object[ndv][];
    for (int i = 0; i < tDataVariables.size(); i++)
      ttDataVariables[i] = (Object[]) tDataVariables.get(i);

    return new EDDGridFromDap(
        tDatasetID,
        tAccessibleTo,
        tGraphsAccessibleTo,
        tAccessibleViaWMS,
        tOnChange,
        tFgdcFile,
        tIso19115File,
        tDefaultDataQuery,
        tDefaultGraphQuery,
        tGlobalAttributes,
        ttAxisVariables,
        ttDataVariables,
        tReloadEveryNMinutes,
        tUpdateEveryNMillis,
        tLocalSourceUrl,
        tnThreads,
        tDimensionValuesInMemory);
  }

  /**
   * The constructor. The axisVariables must be the same and in the same order for each
   * dataVariable.
   *
   * <p>Yes, lots of detailed information must be supplied here that is sometimes available in
   * metadata. If it is in metadata, make a subclass that extracts info from metadata and calls this
   * constructor.
   *
   * @param tDatasetID is a very short string identifier (recommended: [A-Za-z][A-Za-z0-9_]* ) for
   *     this dataset. See EDD.datasetID().
   * @param tAccessibleTo is a comma separated list of 0 or more roles which will have access to
   *     this dataset. <br>
   *     If null, everyone will have access to this dataset (even if not logged in). <br>
   *     If "", no one will have access to this dataset.
   * @param tOnChange 0 or more actions (starting with http://, https://, or mailto: ) to be done
   *     whenever the dataset changes significantly
   * @param tFgdcFile This should be the fullname of a file with the FGDC that should be used for
   *     this dataset, or "" (to cause ERDDAP not to try to generate FGDC metadata for this
   *     dataset), or null (to allow ERDDAP to try to generate FGDC metadata for this dataset).
   * @param tIso19115 This is like tFgdcFile, but for the ISO 19119-2/19139 metadata.
   * @param tAddGlobalAttributes are global attributes which will be added to (and take precedence
   *     over) the data source's global attributes. This may be null if you have nothing to add. The
   *     combined global attributes must include:
   *     <ul>
   *       <li>"title" - the short (&lt; 80 characters) description of the dataset
   *       <li>"summary" - the longer description of the dataset. It may have newline characters
   *           (usually at &lt;= 72 chars per line).
   *       <li>"institution" - the source of the data (best if &lt; 50 characters so it fits in a
   *           graph's legend).
   *       <li>"infoUrl" - the url with information about this data set
   *     </ul>
   *     Special case: value="null" causes that item to be removed from combinedGlobalAttributes.
   *     Special case: if combinedGlobalAttributes name="license", any instance of "[standard]" will
   *     be converted to the EDStatic.standardLicense.
   * @param tAxisVariables is an Object[nAxisVariables][3]: <br>
   *     [0]=String sourceName (the name of the data variable in the dataset source), <br>
   *     [1]=String destinationName (the name to be presented to the ERDDAP user, or null to use the
   *     sourceName), <br>
   *     [2]=Attributes addAttributes (at ERD, this must have "ioos_category" - a category from
   *     EDV.ioosCategories, although they are added automatically for lon, lat, alt, and time).
   *     Special case: value="null" causes that item to be removed from combinedAttributes. <br>
   *     If there are longitude, latitude, altitude, or time variables, they must have that name as
   *     the destinationName (or sourceName) to be identified as such. <br>
   *     Or, use tAxisVariables=null if the axis variables need no addAttributes and the
   *     longitude,latitude,altitude,time variables (if present) all have their correct names in the
   *     source. <br>
   *     The order of variables you define must match the order in the source. <br>
   *     A time variable must have "units" specified in addAttributes (read first) or
   *     sourceAttributes. "units" must be a udunits string (containing " since ") describing how to
   *     interpret numbers (e.g., "seconds since 1970-01-01T00:00:00Z").
   * @param tDataVariables is an Object[nDataVariables][3]: <br>
   *     [0]=String sourceName (the name of the data variable in the dataset source), <br>
   *     [1]=String destinationName (the name to be presented to the ERDDAP user, or null to use the
   *     sourceName), <br>
   *     [2]=Attributes addAttributes (at ERD, this must have "ioos_category" - a category from
   *     EDV.ioosCategories). Special case: value="null" causes that item to be removed from
   *     combinedAttributes. <br>
   *     All dataVariables must share the same axis variables. <br>
   *     The order of variables you define doesn't have to match the order in the source.
   * @param tReloadEveryNMinutes indicates how often the source should be checked for new data (use
   *     Integer.MAX_VALUE for never). Use -1 to have ERDDAP suggest the value based on how recent
   *     the last time value is.
   * @param tLocalSourceUrl the url to which .das or .dds or ... can be added
   * @throws Throwable if trouble
   */
  public EDDGridFromDap(
      String tDatasetID,
      String tAccessibleTo,
      String tGraphsAccessibleTo,
      boolean tAccessibleViaWMS,
      StringArray tOnChange,
      String tFgdcFile,
      String tIso19115File,
      String tDefaultDataQuery,
      String tDefaultGraphQuery,
      Attributes tAddGlobalAttributes,
      Object tAxisVariables[][],
      Object tDataVariables[][],
      int tReloadEveryNMinutes,
      int tUpdateEveryNMillis,
      String tLocalSourceUrl,
      int tnThreads,
      boolean tDimensionValuesInMemory)
      throws Throwable {

    if (verbose) String2.log("\n*** constructing EDDGridFromDap " + tDatasetID);
    long constructionStartMillis = System.currentTimeMillis();
    String errorInMethod = "Error in EDDGridFromDap(" + tDatasetID + ") constructor:\n";

    // save some of the parameters
    className = "EDDGridFromDap";
    datasetID = tDatasetID;
    setAccessibleTo(tAccessibleTo);
    setGraphsAccessibleTo(tGraphsAccessibleTo);
    if (!tAccessibleViaWMS)
      accessibleViaWMS = String2.canonical(MessageFormat.format(EDStatic.noXxxAr[0], "WMS"));
    onChange = tOnChange;
    fgdcFile = tFgdcFile;
    iso19115File = tIso19115File;
    defaultDataQuery = tDefaultDataQuery;
    defaultGraphQuery = tDefaultGraphQuery;
    if (tAddGlobalAttributes == null) tAddGlobalAttributes = new Attributes();
    addGlobalAttributes = tAddGlobalAttributes;
    addGlobalAttributes.set("sourceUrl", convertToPublicSourceUrl(tLocalSourceUrl));
    localSourceUrl = tLocalSourceUrl;
    setReloadEveryNMinutes(tReloadEveryNMinutes);
    setUpdateEveryNMillis(tUpdateEveryNMillis);
    nThreads = tnThreads; // interpret invalid values (like -1) as EDStatic.nGridThreads
    dimensionValuesInMemory = tDimensionValuesInMemory;

    // quickRestart
    Attributes quickRestartAttributes = null;
    if (EDStatic.quickRestart
        && EDStatic.initialLoadDatasets()
        && File2.isFile(quickRestartFullFileName())) {
      // try to do quick initialLoadDatasets()
      // If this fails anytime during construction, the dataset will be loaded
      //  during the next major loadDatasets,
      //  which is good because it allows quick loading of other datasets to continue.
      // This will fail (good) if dataset has changed significantly and
      //  quickRestart file has outdated information.
      quickRestartAttributes = NcHelper.readAttributesFromNc3(quickRestartFullFileName());

      if (verbose) String2.log("  using info from quickRestartFile");

      // set creationTimeMillis to time of previous creation, so next time
      // to be reloaded will be same as if ERDDAP hadn't been restarted.
      creationTimeMillis = quickRestartAttributes.getLong("creationTimeMillis");
=======
public class EDDGridFromDap extends EDDGrid { 

    /** Indicates if data can be transmitted in a compressed form.
     * It is unlikely anyone would want to change this. */
    public static boolean acceptDeflate = true;


    /**
     * This constructs an EDDGridFromDap based on the information in an .xml file.
     * 
     * @param erddap if known in this context, else null
     * @param xmlReader with the &lt;erddapDatasets&gt;&lt;dataset type="EDDGridFromDap"&gt; 
     *    having just been read.  
     * @return an EDDGridFromDap.
     *    When this returns, xmlReader will have just read &lt;erddapDatasets&gt;&lt;/dataset&gt; .
     * @throws Throwable if trouble
     */
    public static EDDGridFromDap fromXml(Erddap erddap, SimpleXMLReader xmlReader) throws Throwable {

        //data to be obtained (or not)
        if (verbose) String2.log("\n*** constructing EDDGridFromDap(xmlReader)...");
        String tDatasetID = xmlReader.attributeValue("datasetID"); 
        Attributes tGlobalAttributes = null;
        String tAccessibleTo = null;
        String tGraphsAccessibleTo = null;
        boolean tAccessibleViaWMS = true;
        StringArray tOnChange = new StringArray();
        String tFgdcFile = null;
        String tIso19115File = null;
        ArrayList tAxisVariables = new ArrayList();
        ArrayList tDataVariables = new ArrayList();
        int tReloadEveryNMinutes = DEFAULT_RELOAD_EVERY_N_MINUTES;
        int tUpdateEveryNMillis = 0;
        String tLocalSourceUrl = null;
        String tDefaultDataQuery = null;
        String tDefaultGraphQuery = null;
        int tnThreads = -1; //interpret invalid values (like -1) as EDStatic.nGridThreads
        boolean tDimensionValuesInMemory = true;

        //process the tags
        String startOfTags = xmlReader.allTags();
        int startOfTagsN = xmlReader.stackSize();
        int startOfTagsLength = startOfTags.length();

        while (true) {
            xmlReader.nextTag();
            String tags = xmlReader.allTags();
            String content = xmlReader.content();
            //String2.log(">>  tags=" + tags + content);
            if (xmlReader.stackSize() == startOfTagsN) 
                break; //the </dataset> tag
            String localTags = tags.substring(startOfTagsLength);
            //String2.log(">>  localTags=" + localTags + content);

            //try to make the tag names as consistent, descriptive and readable as possible
            if (localTags.equals("<addAttributes>"))
                tGlobalAttributes = getAttributesFromXml(xmlReader);
            else if (localTags.equals( "<altitudeMetersPerSourceUnit>")) 
                throw new SimpleException(EDVAlt.stopUsingAltitudeMetersPerSourceUnit);
            else if (localTags.equals( "<axisVariable>")) tAxisVariables.add(getSDAVVariableFromXml(xmlReader));           
            else if (localTags.equals( "<dataVariable>")) tDataVariables.add(getSDADVariableFromXml(xmlReader));           
            else if (localTags.equals( "<accessibleTo>")) {}
            else if (localTags.equals("</accessibleTo>")) tAccessibleTo = content;
            else if (localTags.equals( "<graphsAccessibleTo>")) {}
            else if (localTags.equals("</graphsAccessibleTo>")) tGraphsAccessibleTo = content;
            else if (localTags.equals( "<accessibleViaWMS>")) {}
            else if (localTags.equals("</accessibleViaWMS>")) tAccessibleViaWMS = String2.parseBoolean(content);
            else if (localTags.equals( "<reloadEveryNMinutes>")) {}
            else if (localTags.equals("</reloadEveryNMinutes>")) tReloadEveryNMinutes = String2.parseInt(content); 
            else if (localTags.equals( "<updateEveryNMillis>")) {}
            else if (localTags.equals("</updateEveryNMillis>")) tUpdateEveryNMillis = String2.parseInt(content); 
            else if (localTags.equals( "<sourceUrl>")) {}
            else if (localTags.equals("</sourceUrl>")) tLocalSourceUrl = content; 
            else if (localTags.equals( "<onChange>")) {}
            else if (localTags.equals("</onChange>")) tOnChange.add(content); 
            else if (localTags.equals( "<fgdcFile>")) {}
            else if (localTags.equals("</fgdcFile>"))     tFgdcFile = content; 
            else if (localTags.equals( "<iso19115File>")) {}
            else if (localTags.equals("</iso19115File>")) tIso19115File = content; 
            else if (localTags.equals( "<defaultDataQuery>")) {}
            else if (localTags.equals("</defaultDataQuery>")) tDefaultDataQuery = content; 
            else if (localTags.equals( "<defaultGraphQuery>")) {}
            else if (localTags.equals("</defaultGraphQuery>")) tDefaultGraphQuery = content; 
            else if (localTags.equals( "<nThreads>")) {}
            else if (localTags.equals("</nThreads>")) tnThreads = String2.parseInt(content); 
            else if (localTags.equals( "<dimensionValuesInMemory>")) {}
            else if (localTags.equals("</dimensionValuesInMemory>")) tDimensionValuesInMemory = String2.parseBoolean(content);

            else xmlReader.unexpectedTagException();
        }
        int nav = tAxisVariables.size();
        Object ttAxisVariables[][] = nav == 0? null : new Object[nav][];
        for (int i = 0; i < tAxisVariables.size(); i++)
            ttAxisVariables[i] = (Object[])tAxisVariables.get(i);

        int ndv = tDataVariables.size();
        Object ttDataVariables[][] = new Object[ndv][];
        for (int i = 0; i < tDataVariables.size(); i++)
            ttDataVariables[i] = (Object[])tDataVariables.get(i);

        return new EDDGridFromDap(tDatasetID, 
            tAccessibleTo, tGraphsAccessibleTo, tAccessibleViaWMS,
            tOnChange, tFgdcFile, tIso19115File,
            tDefaultDataQuery, tDefaultGraphQuery, tGlobalAttributes,
            ttAxisVariables,
            ttDataVariables,
            tReloadEveryNMinutes, tUpdateEveryNMillis, tLocalSourceUrl, 
            tnThreads, tDimensionValuesInMemory);
>>>>>>> 0159315a
    }

    // open the connection to the opendap source
    // Design decision: this doesn't use ucar.nc2.dt.GridDataSet
    //  because GridDataSet determines axes via _CoordinateAxisType (or similar) metadata
    //  which most datasets we use don't have yet.
    //  One could certainly write another class that did use ucar.nc2.dt.GridDataSet.
    DConnect dConnect = null;
    if (quickRestartAttributes == null)
      dConnect = new DConnect(localSourceUrl, acceptDeflate, 1, 1);

    // DAS
    byte dasBytes[] =
        quickRestartAttributes == null
            ? SSR.getUrlResponseBytes(localSourceUrl + ".das")
            : // has timeout and descriptive error
            ((ByteArray) quickRestartAttributes.get("dasBytes")).toArray();
    DAS das = new DAS();
    // String2.log("\n***DAS=");
    // String2.log(String2.annotatedString(new String(dasBytes)));
    das.parse(new ByteArrayInputStream(dasBytes));

    // DDS
    byte ddsBytes[] =
        quickRestartAttributes == null
            ? SSR.getUrlResponseBytes(localSourceUrl + ".dds")
            : // has timeout and descriptive error
            ((ByteArray) quickRestartAttributes.get("ddsBytes")).toArray();
    DDS dds = new DDS();
    dds.parse(new ByteArrayInputStream(ddsBytes));

    // get global attributes
    sourceGlobalAttributes = new Attributes();
    OpendapHelper.getAttributes(das, "GLOBAL", sourceGlobalAttributes);
    combinedGlobalAttributes =
        new Attributes(addGlobalAttributes, sourceGlobalAttributes); // order is important
    String tLicense = combinedGlobalAttributes.getString("license");
    if (tLicense != null)
      combinedGlobalAttributes.set(
          "license", String2.replaceAll(tLicense, "[standard]", EDStatic.standardLicense));
    combinedGlobalAttributes.removeValue("\"null\"");
    if (combinedGlobalAttributes.getString("cdm_data_type") == null)
      combinedGlobalAttributes.add("cdm_data_type", "Grid");

    // create dataVariables[]
    dataVariables = new EDV[tDataVariables.length];
    for (int dv = 0; dv < tDataVariables.length; dv++) {
      String tDataSourceName = (String) tDataVariables[dv][0];
      String tDataDestName = (String) tDataVariables[dv][1];
      if (tDataDestName == null || tDataDestName.length() == 0) tDataDestName = tDataSourceName;
      Attributes tDataSourceAtts = new Attributes();
      OpendapHelper.getAttributes(das, tDataSourceName, tDataSourceAtts);
      Attributes tDataAddAtts = (Attributes) tDataVariables[dv][2];
      if (tDataAddAtts == null) tDataAddAtts = new Attributes();

      // get the variable
      BaseType bt = dds.getVariable(tDataSourceName); // throws Throwable if not found
      DArray mainDArray;
      if (bt instanceof DGrid dgrid)
        mainDArray = (DArray) dgrid.getVar(0); // first element is always main array
      else if (bt instanceof DArray darray) mainDArray = darray;
      else
        throw new RuntimeException(
            "dataVariable="
                + tDataSourceName
                + " must be a DGrid or a DArray ("
                + bt.toString()
                + ").");

      // look at the dimensions
      PrimitiveVector pv = mainDArray.getPrimitiveVector(); // just gets the data type
      // if (reallyVerbose) String2.log(tDataSourceName + " pv=" + pv.toString());
      String dvSourceDataType = PAType.toCohortString(OpendapHelper.getElementPAType(pv));
      // String2.loge(">> dvSourceDataType=" + dvSourceDataType);
      int numDimensions = mainDArray.numDimensions();
      if (dv == 0) {
        axisVariables = new EDVGridAxis[numDimensions];
      } else {
        Test.ensureEqual(
            numDimensions,
            axisVariables.length,
            errorInMethod
                + "nDimensions was different for "
                + "dataVariable#0="
                + axisVariables[0].destinationName()
                + " and "
                + "dataVariable#"
                + dv
                + "="
                + tDataSourceName
                + ".");
      }
      for (int av = 0; av < numDimensions; av++) {

        DArrayDimension dad = mainDArray.getDimension(av);
        String tSourceAxisName = dad.getName();

        // ensure this dimension's name is the same as for the other dataVariables
        // (or as specified in tAxisVariables()[0])
        if (tAxisVariables == null) {
          if (dv > 0)
            Test.ensureEqual(
                tSourceAxisName,
                axisVariables[av].sourceName(),
                errorInMethod
                    + "Observed dimension name doesn't equal "
                    + "expected dimension name for dimension #"
                    + av
                    + " dataVariable#"
                    + dv
                    + "="
                    + tDataSourceName
                    + " (compared to dataVariable#0).");
        } else {
          Test.ensureEqual(
              tSourceAxisName,
              (String) tAxisVariables[av][0],
              errorInMethod
                  + "Observed dimension name doesn't equal "
                  + "expected dimension name for dimension #"
                  + av
                  + " dataVariable#"
                  + dv
                  + "="
                  + tDataSourceName
                  + ".");
        }

        // if dv!=0, nothing new to do, so continue
        if (dv != 0) continue;

        // do dv==0 things: create axisVariables[av]
        Attributes tSourceAttributes = new Attributes();
        PrimitiveArray tSourceValues = null;
        try {
          dds.getVariable(tSourceAxisName); // throws NoSuchVariableException
          OpendapHelper.getAttributes(das, tSourceAxisName, tSourceAttributes);
          tSourceValues =
              quickRestartAttributes == null
                  ? OpendapHelper.getPrimitiveArray(dConnect, "?" + tSourceAxisName)
                  : quickRestartAttributes.get(
                      "sourceValues_" + String2.encodeVariableNameSafe(tSourceAxisName));
          if (tSourceValues == null) throw new NoSuchVariableException(tSourceAxisName);
          if (reallyVerbose) {
            int nsv = tSourceValues.size();
            String2.log(
                "    "
                    + tSourceAxisName
                    + " source values #0="
                    + tSourceValues.getString(0)
                    + " #"
                    + (nsv - 1)
                    + "="
                    + tSourceValues.getString(nsv - 1));
          }
        } catch (NoSuchVariableException nsve) {
          // this occurs if no corresponding variable; ignore it
          // make tSourceValues 0..dimensionSize-1
          int dadSize1 = dad.getSize() - 1;
          tSourceValues =
              av > 0 && dadSize1 < 32000
                  ? // av==0 -> intArray is useful for incremental update
                  new ShortArray(0, dadSize1)
                  : new IntArray(0, dadSize1);
          tSourceAttributes.add(
              "units", "count"); // "count" is udunits;  "index" isn't, but better?
          if (reallyVerbose)
            String2.log(
                "    " + tSourceAxisName + " not found.  So made from indices 0 - " + dadSize1);
        } // but other exceptions aren't caught

        Attributes tAddAttributes =
            tAxisVariables == null ? new Attributes() : (Attributes) tAxisVariables[av][2];

        String tDestinationAxisName =
            tAxisVariables == null ? null : (String) tAxisVariables[av][1];
        if (tDestinationAxisName == null || tDestinationAxisName.trim().length() == 0)
          tDestinationAxisName = tSourceAxisName;

        // if _Unsigned=true or false, change tSourceType
        if (tAddAttributes == null) tAddAttributes = new Attributes();
        tSourceValues =
            Attributes.adjustSourceType(tSourceValues, tSourceAttributes, tAddAttributes);

        // make the axisVariable
        axisVariables[av] =
            makeAxisVariable(
                tDatasetID,
                av,
                tSourceAxisName,
                tDestinationAxisName,
                tSourceAttributes,
                tAddAttributes,
                tSourceValues);
      }

      // if _Unsigned=true or false, change tSourceType
      dvSourceDataType =
          Attributes.adjustSourceType(dvSourceDataType, tDataSourceAtts, tDataAddAtts);

      // create the EDV dataVariable
      if (tDataDestName.equals(EDV.TIME_NAME))
        throw new RuntimeException(
            errorInMethod + "No EDDGrid dataVariable may have destinationName=" + EDV.TIME_NAME);
      else if (EDVTime.hasTimeUnits(tDataSourceAtts, tDataAddAtts))
        dataVariables[dv] =
            new EDVTimeStamp(
                datasetID,
                tDataSourceName,
                tDataDestName,
                tDataSourceAtts,
                tDataAddAtts,
                dvSourceDataType);
      else
        dataVariables[dv] =
            new EDV(
                datasetID,
                tDataSourceName,
                tDataDestName,
                tDataSourceAtts,
                tDataAddAtts,
                dvSourceDataType,
                PAOne.fromDouble(Double.NaN),
                PAOne.fromDouble(Double.NaN)); // hard to get min and max
      dataVariables[dv].extractAndSetActualRange();
      // String2.log(">> EDDGridFromDap construct " + tDataDestName + " type=" + dvSourceDataType);
    }

    // ensure the setup is valid
    ensureValid();

    // save quickRestart info
    if (quickRestartAttributes == null) { // i.e., there is new info
      try {
        quickRestartAttributes = new Attributes();
        quickRestartAttributes.set("creationTimeMillis", "" + creationTimeMillis);
        quickRestartAttributes.set("dasBytes", new ByteArray(dasBytes));
        quickRestartAttributes.set("ddsBytes", new ByteArray(ddsBytes));
        for (int av = 0; av < axisVariables.length; av++) {
          quickRestartAttributes.set(
              "sourceValues_" + String2.encodeVariableNameSafe(axisVariables[av].sourceName()),
              axisVariables[av].sourceValues());
        }
        File2.makeDirectory(File2.getDirectory(quickRestartFullFileName()));
        NcHelper.writeAttributesToNc3(quickRestartFullFileName(), quickRestartAttributes);
      } catch (Throwable t) {
        String2.log(MustBe.throwableToString(t));
      }
    }

    // finally
    long cTime = System.currentTimeMillis() - constructionStartMillis;
    if (verbose)
      String2.log(
          (debugMode ? "\n" + toString() : "")
              + "\n*** EDDGridFromDap "
              + datasetID
              + " constructor finished. TIME="
              + cTime
              + "ms"
              + (cTime >= 600000 ? "  (>10m!)" : cTime >= 10000 ? "  (>10s!)" : "")
              + "\n");

    // very last thing: saveDimensionValuesInFile
    if (!dimensionValuesInMemory) saveDimensionValuesInFile();
  }

  /**
   * This does the actual incremental update of this dataset (i.e., for real time datasets).
   * EDDGridFromDap's version deals with the leftmost axis growing.
   *
   * <p>Concurrency issue: The changes here are first prepared and then applied as quickly as
   * possible (but not atomically!). There is a chance that another thread will get inconsistent
   * information (from some things updated and some things not yet updated). But I don't want to
   * synchronize all activities of this class.
   *
   * @param language the index of the selected language
   * @param msg the start of a log message, e.g., "update(thisDatasetID): ".
   * @param startUpdateMillis the currentTimeMillis at the start of this update.
   * @return true if a change was made
   * @throws Throwable if serious trouble. For simple failures, this writes info to log.txt but
   *     doesn't throw an exception. If the dataset has changed in a serious / incompatible way and
   *     needs a full reload, this throws WaitThenTryAgainException (usually, catcher calls
   *     LoadDatasets.tryToUnload(...) and EDD.requestReloadASAP(tDatasetID)).. If the changes
   *     needed are probably fine but are too extensive to deal with here, this calls
   *     EDD.requestReloadASAP(tDatasetID) and returns without doing anything.
   */
  @Override
  public boolean lowUpdate(int language, String msg, long startUpdateMillis) throws Throwable {

    // read dds
    DConnect dConnect = new DConnect(localSourceUrl, acceptDeflate, 1, 1);
    byte ddsBytes[] = SSR.getUrlResponseBytes(localSourceUrl + ".dds");
    DDS dds = new DDS();
    dds.parse(new ByteArrayInputStream(ddsBytes));

    // has edvga[0] changed size?
    EDVGridAxis edvga = axisVariables[0];
    EDVTimeStampGridAxis edvtsga = edvga instanceof EDVTimeStampGridAxis t ? t : null;
    PrimitiveArray oldValues = edvga.sourceValues();
    int oldSize = oldValues.size();

    // get mainDArray
    BaseType bt = dds.getVariable(dataVariables[0].sourceName()); // throws NoSuchVariableException
    DArray mainDArray = null;
    if (bt instanceof DGrid dgrid) {
      mainDArray = (DArray) dgrid.getVar(0); // first element is always main array
    } else if (bt instanceof DArray darray) {
      mainDArray = darray;
    } else {
      String2.log(
          msg
              + String2.ERROR
              + ": Unexpected "
              + dataVariables[0].destinationName()
              + " source type="
              + bt.getTypeName()
              + ". So I called requestReloadASAP().");
      // requestReloadASAP()+WaitThenTryAgain might lead to endless cycle of full reloads
      requestReloadASAP();
      return false;
    }

    // get the leftmost dimension
    DArrayDimension dad = mainDArray.getDimension(0);
    int newSize = dad.getSize();
    if (newSize < oldSize)
      throw new WaitThenTryAgainException(
          EDStatic.simpleBilingual(language, EDStatic.waitThenTryAgainAr)
              + "\n("
              + msg
              + "["
              + edvga.destinationName()
              + "] newSize="
              + newSize
              + " < oldSize="
              + oldSize
              + ")");
    if (newSize == oldSize) {
      if (reallyVerbose) String2.log(msg + "no change to leftmost dimension");
      return false; // finally{} below sets lastUpdate = startUpdateMillis
    }

    // newSize > oldSize, get last old value (for testing below) and new values
    PrimitiveArray newValues = null;
    if (edvga.sourceDataPAType() == PAType.INT
        && // not a perfect test
        "count".equals(edvga.sourceAttributes().getString("units")))
      newValues = new IntArray(oldSize - 1, newSize - 1); // 0 based
    else {
      try {
        newValues =
            OpendapHelper.getPrimitiveArray(
                dConnect,
                "?" + edvga.sourceName() + "[" + (oldSize - 1) + ":" + (newSize - 1) + "]");
      } catch (NoSuchVariableException nsve) {
        // hopefully avoided by testing for units=count and int datatype above
        String2.log(
            msg
                + "caught NoSuchVariableException for sourceName="
                + edvga.sourceName()
                + ". Using index numbers.");
        newValues = new IntArray(oldSize - 1, newSize - 1); // 0 based
      } // but other exceptions aren't caught
    }

    // ensure newValues is valid
    if (newValues == null || newValues.size() < (newSize - oldSize + 1)) {
      String2.log(
          msg
              + String2.ERROR
              + ": Too few "
              + edvga.destinationName()
              + " values were received (got="
              + (newValues == null ? "null" : "" + (newValues.size() - 1))
              + "expected="
              + (newSize - oldSize)
              + ").");
      return false;
    }
    if (oldValues.elementType() != newValues.elementType()) // they're canonical, so != works
    throw new WaitThenTryAgainException(
          EDStatic.simpleBilingual(language, EDStatic.waitThenTryAgainAr)
              + "\n("
              + msg
              + edvga.destinationName()
              + " dataType changed: "
              + " new="
              + newValues.elementTypeString()
              + " != old="
              + oldValues.elementTypeString()
              + ")");

    // ensure last old value is unchanged
    if (oldValues.getDouble(oldSize - 1) != newValues.getDouble(0)) // they should be exactly equal
    throw new WaitThenTryAgainException(
          EDStatic.simpleBilingual(language, EDStatic.waitThenTryAgainAr)
              + "\n("
              + msg
              + edvga.destinationName()
              + "["
              + (oldSize - 1)
              + "] changed!  old="
              + oldValues.getDouble(oldSize - 1)
              + " != new="
              + newValues.getDouble(0));

    // prepare changes to update the dataset
    PAOne newMin = new PAOne(oldValues, 0);
    PAOne newMax = new PAOne(newValues, newValues.size() - 1);
    if (edvtsga != null) {
      newMin = PAOne.fromDouble(edvtsga.sourceTimeToEpochSeconds(newMin.getDouble()));
      newMax = PAOne.fromDouble(edvtsga.sourceTimeToEpochSeconds(newMax.getDouble()));
    } else if (edvga.scaleAddOffset()) {
      newMin = PAOne.fromDouble(newMin.getDouble() * edvga.scaleFactor() + edvga.addOffset());
      newMax = PAOne.fromDouble(newMax.getDouble() * edvga.scaleFactor() + edvga.addOffset());
    }

    // first, calculate newAverageSpacing (destination units, will be negative if isDescending)
    double newAverageSpacing = (newMax.getDouble() - newMin.getDouble()) / (newSize - 1);

    // second, test for min>max after extractScaleAddOffset, since order may have changed
    if (newMin.compareTo(newMax) > 0) {
      PAOne d = newMin;
      newMin = newMax;
      newMax = d;
    }

    // test isAscending  (having last old value is essential)
    String error = edvga.isAscending() ? newValues.isAscending() : newValues.isDescending();
    if (error.length() > 0)
      throw new WaitThenTryAgainException(
          EDStatic.simpleBilingual(language, EDStatic.waitThenTryAgainAr)
              + "\n("
              + edvga.destinationName()
              + " was "
              + (edvga.isAscending() ? "a" : "de")
              + "scending, but the newest values aren't ("
              + error
              + ").)");

    // if was isEvenlySpaced, test that new values are and have same averageSpacing
    // (having last old value is essential)
    boolean newIsEvenlySpaced = edvga.isEvenlySpaced(); // here, this is actually oldIsEvenlySpaced
    if (newIsEvenlySpaced) {
      error = newValues.isEvenlySpaced();
      if (error.length() > 0) {
        String2.log(
            msg
                + "changing "
                + edvga.destinationName()
                + ".isEvenlySpaced from true to false: "
                + error);
        newIsEvenlySpaced = false;

        // new spacing != old spacing ?  (precision=5, but times will be exact)
      } else if (!Math2.almostEqual(5, newAverageSpacing, edvga.averageSpacing())) {
        String2.log(
            msg
                + "changing "
                + edvga.destinationName()
                + ".isEvenlySpaced from true to false: newSpacing="
                + newAverageSpacing
                + " oldSpacing="
                + edvga.averageSpacing());
        newIsEvenlySpaced = false;
      }
    }

    // remove the last old value from newValues
    newValues.remove(0);

    // ensureCapacity of oldValues (may take time)
    oldValues.ensureCapacity(newSize); // so oldValues.append below is as fast as possible

    // right before making changes, make doubly sure another thread hasn't already (IMPERFECT TEST)
    if (oldValues.size() != oldSize) {
      String2.log(
          msg
              + "changes abandoned.  "
              + edvga.destinationName()
              + ".size changed (new="
              + oldValues.size()
              + " != old="
              + oldSize
              + ").  (By update() in another thread?)");
      return false;
    }

    // Swap changes into place quickly to minimize problems.  Better if changes were atomic.
    // Order of changes is important.
    // Other threads may be affected by some values being updated before others.
    // This is an imperfect alternative to synchronizing all uses of this dataset (which is far
    // worse).
    oldValues.append(
        newValues); // should be fast, and new size set at end to minimize concurrency problems
    edvga.setDestinationMinMax(newMin, newMax);
    edvga.setIsEvenlySpaced(newIsEvenlySpaced);
    edvga.initializeAverageSpacingAndCoarseMinMax();
    edvga.setActualRangeFromDestinationMinMax();
    if (edvga instanceof EDVTimeGridAxis)
      combinedGlobalAttributes.set(
          "time_coverage_end",
          Calendar2.epochSecondsToLimitedIsoStringT(
              edvga.combinedAttributes().getString(EDV.TIME_PRECISION), newMax.getDouble(), ""));
    edvga.clearSliderCsvValues(); // do last, to force recreation next time needed

    updateCount++;
    long thisTime = System.currentTimeMillis() - startUpdateMillis;
    cumulativeUpdateTime += thisTime;
    if (reallyVerbose)
      String2.log(
          msg
              + "succeeded. "
              + Calendar2.getCurrentISODateTimeStringLocalTZ()
              + " nValuesAdded="
              + newValues.size()
              + " time="
              + thisTime
              + "ms updateCount="
              + updateCount
              + " avgTime="
              + (cumulativeUpdateTime / updateCount)
              + "ms");
    return true;
  }

  /**
   * This makes a sibling dataset, based on the new sourceUrl.
   *
   * @param tLocalSourceUrl
   * @param firstAxisToMatch If 0, this tests if sourceValues for axis-variable #0+ are same. If 1,
   *     this tests if sourceValues for axis-variable #1+ are same.
   * @param shareInfo if true, this ensures that the sibling's axis and data variables are basically
   *     the same as this datasets, and then makes the new dataset point to this instance's data
   *     structures to save memory. (AxisVariable #0 isn't duplicated.) Saving memory is important
   *     if there are 1000's of siblings in ERDDAP.
   * @return EDDGrid
   * @throws Throwable if trouble (e.g., try to shareInfo, but datasets not similar)
   */
  @Override
  public EDDGrid sibling(
      String tLocalSourceUrl, int firstAxisToMatch, int matchAxisNDigits, boolean shareInfo)
      throws Throwable {
    if (verbose) String2.log("EDDGridFromDap.sibling " + tLocalSourceUrl);

    int nAv = axisVariables.length;
    Object tAxisVariables[][] = new Object[nAv][3];
    for (int av = 0; av < nAv; av++) {
      tAxisVariables[av][0] = axisVariables[av].sourceName();
      tAxisVariables[av][1] = axisVariables[av].destinationName();
      tAxisVariables[av][2] = axisVariables[av].addAttributes();
    }
    // String2.pressEnterToContinue("\nsibling axis0 addAtts=\n" +
    // axisVariables[0].addAttributes());

    int nDv = dataVariables.length;
    Object tDataVariables[][] = new Object[nDv][3];
    for (int dv = 0; dv < nDv; dv++) {
      tDataVariables[dv][0] = dataVariables[dv].sourceName();
      tDataVariables[dv][1] = dataVariables[dv].destinationName();
      tDataVariables[dv][2] = dataVariables[dv].addAttributes();
    }

    // need a unique datasetID for sibling
    //  so cached .das .dds axis values are stored separately.
    // So make tDatasetID by putting md5Hex12 in the middle of original datasetID
    //  so beginning and ending for tDatasetID are same as original.
    int po = datasetID.length() / 2;
    String tDatasetID =
        datasetID.substring(0, po)
            + "_"
            + String2.md5Hex12(tLocalSourceUrl)
            + "_"
            + datasetID.substring(po);

    // make the sibling
    EDDGridFromDap newEDDGrid =
        new EDDGridFromDap(
            tDatasetID,
            String2.toSSVString(accessibleTo),
            "auto",
            false, // accessibleViaWMS
            shareInfo ? onChange : (StringArray) onChange.clone(),
            "",
            "",
            "",
            "", // fgdc, iso19115, defaultDataQuery, defaultGraphQuery,
            addGlobalAttributes,
            tAxisVariables,
            tDataVariables,
            getReloadEveryNMinutes(),
            getUpdateEveryNMillis(),
            tLocalSourceUrl,
            nThreads,
            dimensionValuesInMemory);

    // if shareInfo, point to same internal data
    if (shareInfo) {

      // ensure similar
      boolean testAV0 = false;
      String results = similar(newEDDGrid, firstAxisToMatch, matchAxisNDigits, testAV0);
      if (results.length() > 0) throw new SimpleException("Error in EDDGrid.sibling: " + results);

      // shareInfo
      for (int av = 1; av < nAv; av++) // not av0
      newEDDGrid.axisVariables()[av] = axisVariables[av];
      newEDDGrid.dataVariables = dataVariables;

      // shareInfo  (the EDDGrid variables)
      newEDDGrid.axisVariableSourceNames = axisVariableSourceNames(); // () makes the array
      newEDDGrid.axisVariableDestinationNames = axisVariableDestinationNames();

      // shareInfo  (the EDD variables)
      newEDDGrid.dataVariableSourceNames = dataVariableSourceNames();
      newEDDGrid.dataVariableDestinationNames = dataVariableDestinationNames();
      newEDDGrid.title = title();
      newEDDGrid.summary = summary();
      newEDDGrid.institution = institution();
      newEDDGrid.infoUrl = infoUrl();
      newEDDGrid.cdmDataType = cdmDataType();
      newEDDGrid.searchBytes = searchBytes();
      // not sourceUrl, which will be different
      newEDDGrid.sourceGlobalAttributes = sourceGlobalAttributes();
      newEDDGrid.addGlobalAttributes = addGlobalAttributes();
      newEDDGrid.combinedGlobalAttributes = combinedGlobalAttributes();
    }

    return newEDDGrid;
  }

  /**
   * This gets source data (not yet converted to destination data) from the data source for this
   * EDDGrid. Because this is called by GridDataAccessor, the request won't be the full user's
   * request, but will be a partial request (for less than EDStatic.partialRequestMaxBytes).
   *
   * @param language the index of the selected language
   * @param tDirTable If EDDGridFromFiles, this MAY be the dirTable, else null.
   * @param tFileTable If EDDGridFromFiles, this MAY be the fileTable, else null.
   * @param tDataVariables EDV[] with just the requested data variables
   * @param tConstraints int[nAxisVariables*3] where av*3+0=startIndex, av*3+1=stride,
   *     av*3+2=stopIndex. AxisVariables are counted left to right, e.g., sst[0=time][1=lat][2=lon].
   * @return a PrimitiveArray[] where the first axisVariables.length elements are the axisValues and
   *     the next tDataVariables.length elements are the dataValues. Both the axisValues and
   *     dataValues are straight from the source, not modified.
   * @throws Throwable if trouble (notably, WaitThenTryAgainException)
   */
  @Override
  public PrimitiveArray[] getSourceData(
      int language, Table tDirTable, Table tFileTable, EDV tDataVariables[], IntArray tConstraints)
      throws Throwable {

    // build String form of the constraint
    // String errorInMethod = "Error in EDDGridFromDap.getSourceData for " + datasetID + ": ";
    String constraint = buildDapArrayQuery(tConstraints);

    DConnect dConnect = new DConnect(localSourceUrl, acceptDeflate, 1, 1);
    PrimitiveArray results[] = new PrimitiveArray[axisVariables.length + tDataVariables.length];
    for (int dv = 0; dv < tDataVariables.length; dv++) {
      // ???why not get all the dataVariables at once?
      // thredds has (and other servers may have) limits to the size of a given request
      // so breaking into parts avoids the problem.

      // get the data
      PrimitiveArray pa[] = null;
      try {
        pa =
            OpendapHelper.getPrimitiveArrays(
                dConnect, "?" + tDataVariables[dv].sourceName() + constraint);
      } catch (Throwable t) {
        EDStatic.rethrowClientAbortException(t); // first thing in catch{}

        // if OutOfMemoryError or too much data, rethrow t
        String tToString = t.toString();
        if (Thread.currentThread().isInterrupted()
            || t instanceof InterruptedException
            || t instanceof OutOfMemoryError
            || tToString.indexOf(Math2.memoryTooMuchData) >= 0
            || tToString.indexOf(Math2.TooManyOpenFiles) >= 0) throw t;

        String2.log(MustBe.throwableToString(t));
        throw t instanceof WaitThenTryAgainException
            ? t
            : new WaitThenTryAgainException(
                EDStatic.simpleBilingual(language, EDStatic.waitThenTryAgainAr)
                    + "\n("
                    + EDStatic.errorFromDataSource
                    + t.toString()
                    + ")",
                t);
      }

      if (pa.length == 1) {
        // it's a DArray
        if (dv == 0) {
          // GridDataAccessor compares observed and expected axis values
          int av3 = 0;
          for (int av = 0; av < axisVariables.length; av++) {
            results[av] =
                axisVariables[av]
                    .sourceValues()
                    .subset(
                        tConstraints.get(av3),
                        tConstraints.get(av3 + 1),
                        tConstraints.get(av3 + 2));
            av3 += 3;
          }
        }

      } else if (pa.length == axisVariables.length + 1) {
        // it's a DGrid;  test the axes
        if (dv == 0) {
          // GridDataAccessor compares observed and expected axis values
          for (int av = 0; av < axisVariables.length; av++) {
            results[av] = pa[av + 1];
          }
        } else if (pa.length != 1) {
          for (int av = 0; av < axisVariables.length; av++) {
            String tError = results[av].almostEqual(pa[av + 1]);
            if (tError.length() > 0)
              throw new WaitThenTryAgainException(
                  EDStatic.simpleBilingual(language, EDStatic.waitThenTryAgainAr)
                      + "\nDetails: The axis values for dataVariable=0,axis="
                      + av
                      + ")\ndon't equal the axis values for dataVariable="
                      + dv
                      + ",axis="
                      + av
                      + ".\n"
                      + tError);
          }
        }

      } else {
        throw new WaitThenTryAgainException(
            EDStatic.simpleBilingual(language, EDStatic.waitThenTryAgainAr)
                + "\nDetails: An unexpected data structure was returned from the source (size observed="
                + pa.length
                + ", expected="
                + (axisVariables.length + 1)
                + ").");
      }

      // store the grid data
      results[axisVariables.length + dv] = pa[0];
    }
    return results;
  }

  /**
   * This does its best to generate a clean, ready-to-use datasets.xml entry for an EDDGridFromDap.
   * The XML can then be edited by hand and added to the datasets.xml file.
   *
   * <p>If this fails because no Grid or Array variables found, it automatically calls
   * EDDTableFromDapSequence.generateDatasetsXml to see if that works.
   *
   * @param tLocalSourceUrl the base url for the dataset (no extension), e.g.,
   *     "https://thredds1.pfeg.noaa.gov/thredds/dodsC/satellite/BA/ssta/5day"
   * @param das The das for the tLocalSourceUrl, or null.
   * @param dds The dds for the tLocalSourceUrl, or null.
   * @param dimensionNames If not null, only the variables that use these dimensions, in this order,
   *     will be loaded. If it is null, the vars with the most dimensions (found first, if tie) will
   *     be loaded.
   * @param tReloadEveryNMinutes E.g., 1440 for once per day. Use, e.g., 1000000000, for never
   *     reload. Use -1 to have ERDDAP suggest the value based on how recent the last time value is.
   * @param externalAddGlobalAttributes globalAttributes gleaned from external sources, e.g., a
   *     THREDDS catalog.xml file. These have priority over other sourceGlobalAttributes. Okay to
   *     use null if none.
   * @return a suggested chunk of xml for this dataset for use in datasets.xml
   * @throws Throwable if trouble, e.g., if no Grid or Array variables are found. If no trouble,
   *     then a valid dataset.xml chunk has been returned.
   */
  public static String generateDatasetsXml(
      String tLocalSourceUrl,
      DAS das,
      DDS dds,
      String dimensionNames[],
      int tReloadEveryNMinutes,
      Attributes externalAddGlobalAttributes)
      throws Throwable {

    tLocalSourceUrl = EDStatic.updateUrls(tLocalSourceUrl); // http: to https:
    String2.log(
        "\n*** EDDGridFromDap.generateDatasetsXml"
            + "\ntLocalSourceUrl="
            + tLocalSourceUrl
            + "\ndimNames="
            + String2.toCSVString(dimensionNames)
            + " reloadEveryNMinutes="
            + tReloadEveryNMinutes
            + "\nexternalAddGlobalAttributes="
            + externalAddGlobalAttributes);
    String dimensionNamesCsv = String2.toCSSVString(dimensionNames);
    if (dimensionNames != null) String2.log("  dimensionNames=" + dimensionNamesCsv);
    String tPublicSourceUrl = convertToPublicSourceUrl(tLocalSourceUrl);
    if (tLocalSourceUrl.endsWith(".html"))
      tLocalSourceUrl = tLocalSourceUrl.substring(0, tLocalSourceUrl.length() - 5);

    // get DConnect
    long getDasDdsTime = System.currentTimeMillis();
    DConnect dConnect =
        new DConnect(tLocalSourceUrl, acceptDeflate, 1, 1); // open nRetries, data nRetries
    int timeOutMinutes = 5;
    int longTimeOut = (int) (timeOutMinutes * Calendar2.MILLIS_PER_MINUTE);
    int nRetries = 3;
    // String2.log(">nRetries=1"); nRetries = 1;
    for (int tri = 0; tri < nRetries; tri++) {
      try {
        if (das == null) {
          String2.log("getDAS try#" + tri + " (timeout is " + timeOutMinutes + " minutes)");
          das = dConnect.getDAS(longTimeOut);
        }
        break;
      } catch (Throwable t) {
        Math2.sleep(10000); // a good idea for most causes of trouble
        String msg =
            "Error while getting DAS from " + tLocalSourceUrl + ".das .\n" + t.getMessage();
        if (tri < nRetries - 1) {
          String2.log(msg);
        } else {
          String2.log(
              "getDasDds failed. time=" + (System.currentTimeMillis() - getDasDdsTime) + "ms");
          throw new SimpleException(msg, t);
        }
      }
    }

    for (int tri = 0; tri < nRetries; tri++) {
      try {
        if (dds == null) {
          String2.log("getDDS try#" + tri + " (timeout is " + timeOutMinutes + " minutes)");
          dds = dConnect.getDDS(longTimeOut);
        }
        break;
      } catch (Throwable t) {
        Math2.sleep(10000); // a good idea for most causes of trouble
        String msg =
            "Error while getting DDS from " + tLocalSourceUrl + ".dds .\n" + t.getMessage();
        if (tri < nRetries - 1) {
          String2.log(msg);
        } else {
          String2.log(
              "getDasDds failed. time=" + (System.currentTimeMillis() - getDasDdsTime) + "ms");
          throw new SimpleException(msg, t);
        }
      }
    }
    String2.log("getDasDds succeeded. time=" + (System.currentTimeMillis() - getDasDdsTime) + "ms");

    // create tables to hold info
    Table axisSourceTable = new Table();
    Table dataSourceTable = new Table();
    Table axisAddTable = new Table();
    Table dataAddTable = new Table();

    // get source global attributes
    OpendapHelper.getAttributes(das, "GLOBAL", axisSourceTable.globalAttributes());

    // read through the variables[]
    HashSet<String> dimensionNameCsvsFound = new HashSet();
    Enumeration vars = dds.getVariables();
    StringArray varNames = new StringArray();
    StringBuilder results = new StringBuilder();
    // if dimensionName!=null, this notes if a var with another dimension combo was found
    boolean otherComboFound = false;
    String sourceDimensionNamesInBrackets = null;
    String destDimensionNamesInBrackets = null;
    Attributes gridMappingAtts = null;
    NEXT_VAR:
    while (vars.hasMoreElements()) {
      BaseType bt = (BaseType) vars.nextElement();
      String dName = bt.getName();
      varNames.add(dName);

      Attributes sourceAtts = new Attributes();
      try {
        OpendapHelper.getAttributes(das, dName, sourceAtts);
      } catch (Throwable t) {
        // e.g., ignore exception for dimension without corresponding coordinate variable
      }

      // Is this the pseudo-data var with CF grid_mapping (projection) information?
      if (gridMappingAtts == null) gridMappingAtts = NcHelper.getGridMappingAtts(sourceAtts);

      // ensure it is a DGrid or DArray
      DArray mainDArray;
      if (bt instanceof DGrid dgrid)
        mainDArray =
            (DArray) dgrid.getVariables().nextElement(); // first element is always main array
      else if (bt instanceof DArray darray) mainDArray = darray;
      else continue;

      // if it's a coordinate variable, skip it
      int numDimensions = mainDArray.numDimensions();
      if (numDimensions == 1 && mainDArray.getDimension(0).getName().equals(dName)) continue;

      // reduce numDimensions by 1 if String var
      PrimitiveVector pv = mainDArray.getPrimitiveVector(); // just gets the data type
      String dvSourceDataType = PAType.toCohortString(OpendapHelper.getElementPAType(pv));
      if (dvSourceDataType.equals("String")) numDimensions--;

      // skip if numDimensions == 0
      if (numDimensions == 0) continue;

      // skip if combo is 1D bnds=bounds info
      if (numDimensions == 1) {
        String tName = mainDArray.getDimension(0).getName();
        if (tName == null
            || tName.endsWith("bnds")
            || tName.endsWith("bounds")
            || dName.equals("Number_of_Lines")
            || dName.equals("Number_of_Columns")) continue;
      }
      // skip if combo is 2D bnds=bounds info  (bnds, time_bnds, etc)
      if (numDimensions == 2) {
        String tName = mainDArray.getDimension(1).getName();
        if (tName == null || tName.endsWith("bnds") || tName.endsWith("bounds")) continue;
      }
      // skip if combo is 3D [][colorindex][rgb]  (or uppercase)
      if (numDimensions == 3
          && "colorindex".equalsIgnoreCase(mainDArray.getDimension(1).getName())
          && "rgb".equalsIgnoreCase(mainDArray.getDimension(2).getName())) continue;

      // skip if varName endsWith("bnds")
      if (dName.endsWith("bnds") || dName.endsWith("bounds")) continue;

      // if dimensionNames wasn't specified, use this method call to just look for dimensionName
      // combos
      if (dimensionNames == null) {
        // has this combo of dimensionNames been seen?
        String tDimensionNames[] = new String[numDimensions];
        for (int av = 0; av < numDimensions; av++)
          tDimensionNames[av] = mainDArray.getDimension(av).getName();
        String dimCsv = String2.toCSSVString(tDimensionNames);
        boolean alreadyExisted = !dimensionNameCsvsFound.add(dimCsv);
        if (reallyVerbose)
          String2.log(
              "  var="
                  + String2.left(dName, 12)
                  + String2.left(" dims=\"" + dimCsv + "\"", 50)
                  + " alreadyExisted="
                  + alreadyExisted);
        if (!alreadyExisted) {
          // It shouldn't fail. But if it does, keep going.
          try {
            results.append(
                generateDatasetsXml(
                    tLocalSourceUrl,
                    das,
                    dds,
                    tDimensionNames,
                    tReloadEveryNMinutes,
                    externalAddGlobalAttributes));
          } catch (Throwable t) {
            String2.log(
                "ERROR: Unexpected error in generateDatasetsXml for dimCsv=\""
                    + dimCsv
                    + "\"\nfor tLocalSourceUrl="
                    + tLocalSourceUrl
                    + "\n"
                    + MustBe.throwableToString(t));
          }
        }
        continue;
      }

      // if dimensionNames was specified, ensure current dimension names match it
      if (dimensionNames.length != numDimensions) {
        otherComboFound = true;
        continue NEXT_VAR;
      }
      for (int av = 0; av < numDimensions; av++) {
        DArrayDimension dad = mainDArray.getDimension(av);
        if (!dimensionNames[av].equals(dad.getName())) {
          otherComboFound = true;
          continue NEXT_VAR;
        }
      }
      // and if all ok, it falls through and continues

      // first data variable found? create axis tables
      if (axisSourceTable.nColumns() == 0) {
        StringBuilder sourceNamesInBrackets = new StringBuilder();
        for (int av = 0; av < numDimensions; av++) {
          DArrayDimension dad = mainDArray.getDimension(av);
          String aName = dad.getName();
          Attributes aSourceAtts = new Attributes();
          try {
            OpendapHelper.getAttributes(das, aName, aSourceAtts);
          } catch (Throwable t) {
            // e.g., ignore exception for dimension without corresponding coordinate variable
          }
          Attributes addAtts =
              makeReadyToUseAddVariableAttributesForDatasetsXml(
                  axisSourceTable.globalAttributes(),
                  aSourceAtts,
                  null,
                  aName,
                  true, // tryToAddStandardName
                  false,
                  true); // addColorBarMinMax, tryToFindLLAT
          axisSourceTable.addColumn(
              axisSourceTable.nColumns(),
              aName,
              new DoubleArray(),
              aSourceAtts); // type doesn't matter here
          axisAddTable.addColumn(
              axisAddTable.nColumns(),
              aName,
              new DoubleArray(),
              addAtts); // type doesn't matter here

          // accumulate namesInBrackets
          sourceNamesInBrackets.append("[" + aName + "]");
        }
        sourceDimensionNamesInBrackets = sourceNamesInBrackets.toString();
      }

      // add the data variable to dataAddTable
      Attributes addAtts =
          makeReadyToUseAddVariableAttributesForDatasetsXml(
              axisSourceTable.globalAttributes(),
              sourceAtts,
              null,
              dName,
              !dvSourceDataType.equals("String"), // tryToAddStandardName
              !dvSourceDataType.equals("String"), // addColorBarMinMax
              false); // tryToFindLLAT
      if (tLocalSourceUrl.indexOf("ncep") >= 0 && tLocalSourceUrl.indexOf("reanalysis") >= 0)
        addAtts.add("drawLandMask", "under");

      dataSourceTable.addColumn(
          dataSourceTable.nColumns(),
          dName,
          new DoubleArray(),
          sourceAtts); // type doesn't matter here
      dataAddTable.addColumn(
          dataAddTable.nColumns(), dName, new DoubleArray(), addAtts); // type doesn't matter here

      // Don't call because sourcePA not available:
      // add missing_value and/or _FillValue if needed
      // addMvFvAttsIfNeeded(dName, sourcePA, sourceAtts, addAtts);

    }

    // if dimensionNames wasn't specified, this is controller, so were're done
    if (dimensionNames == null) {
      // success?
      if (dimensionNameCsvsFound.size() > 0) return results.toString();

      try {
        // see if it is a DAP sequence dataset
        if (verbose)
          String2.log(
              "!!! No Grid or Array variables found, "
                  + "so ERDDAP will check if the dataset is a DAP sequence ...");
        return EDDTableFromDapSequence.generateDatasetsXml(
            tLocalSourceUrl, tReloadEveryNMinutes, externalAddGlobalAttributes);

      } catch (Throwable t) {
        // if EDDTableFromDapSequece throws exception, then throw exception (below) for original
        // problem
      }
    }

    // ensure that variables with the dimensionNames were found
    if (axisAddTable.nColumns() == 0 || dataAddTable.nColumns() == 0) {
      throw new SimpleException(
          "No Grid or Array variables with dimensions=\""
              + dimensionNamesCsv
              + "\" were found for "
              + tLocalSourceUrl
              + ".dds.");
    }

    // ***Here down, we know dimensionNames != null

    // tryToFindLLAT
    tryToFindLLAT(axisSourceTable, axisAddTable); // just axisTables
    ensureValidNames(dataSourceTable, dataAddTable);

    // *** after data variables known, improve global attributes in axisAddTable
    axisAddTable
        .globalAttributes()
        .set(
            makeReadyToUseAddGlobalAttributesForDatasetsXml(
                axisSourceTable.globalAttributes(),
                "Grid", // another cdm type could be better; this is ok
                tLocalSourceUrl,
                externalAddGlobalAttributes,
                EDD.chopUpCsvAndAdd(
                    axisAddTable.getColumnNamesCSVString(),
                    suggestKeywords(dataSourceTable, dataAddTable))));
    if (gridMappingAtts != null) axisAddTable.globalAttributes().add(gridMappingAtts);

    // if otherComboFound, add dimensionNameInBrackets to title and use to make datasetID
    String tDatasetID = suggestDatasetID(tPublicSourceUrl);
    if (otherComboFound) {

      // change title
      String tTitle = axisAddTable.globalAttributes().getString("title");
      if (tTitle == null) tTitle = axisSourceTable.globalAttributes().getString("title");
      axisAddTable.globalAttributes().set("title", tTitle + " " + sourceDimensionNamesInBrackets);

      // change tDatasetID
      // DON'T CHANGE THIS! else id's will change in various erddaps
      // (but changed from destDimNames 2013-01-09 because destDimNames were sometimes duplicated)
      tDatasetID = suggestDatasetID(tPublicSourceUrl + "?" + sourceDimensionNamesInBrackets);
    }

    // read all dimension values and ensure sorted
    // EDVGridAxis requires this. Might as well check here.
    int nav = axisSourceTable.nColumns();
    PrimitiveArray axisPAs[] = new PrimitiveArray[nav];
    int nit = 3;
    for (int av = 0; av < nav; av++) {
      String tSourceName = axisSourceTable.getColumnName(av);
      if (varNames.indexOf(tSourceName) < 0) {
        String2.log(
            "  skipping dimension=" + tSourceName + " because there is no corresponding variable.");
        continue;
      }
      axisPAs[av] = null; // explicit
      for (int it = 0; it < nit; it++) {
        try {
          axisPAs[av] = OpendapHelper.getPrimitiveArray(dConnect, "?" + tSourceName);
          break; // success
        } catch (Throwable t) {
          if (it < nit - 1) {
            String2.log(
                "WARNING #"
                    + it
                    + ": unable to get axis="
                    + tSourceName
                    + " values\n  from "
                    + tLocalSourceUrl
                    + "\n  "
                    + t.getMessage()
                    + "\n  Sleeping for 60 seconds...");
            Math2.sleep(60000);
          } else {
            Math2.sleep(60000);
            throw new SimpleException(
                String2.ERROR
                    + ": unable to get axis="
                    + tSourceName
                    + " values\n  from "
                    + tLocalSourceUrl
                    + "\n"
                    + MustBe.throwableToString(t));
          }
        }
      }

      // ensure sorted
      String error = axisPAs[av].isAscending();
      if (error.length() > 0) {
        String error2 = axisPAs[av].isDescending();
        if (error2.length() > 0)
          throw new SimpleException(
              String2.ERROR
                  + ": unsorted axis: "
                  + tLocalSourceUrl
                  + "?"
                  + tSourceName
                  + " : "
                  + error
                  + "  "
                  + error2);
      }
      // ensure no duplicates
      StringBuilder sb = new StringBuilder();
      if (axisPAs[av].removeDuplicates(false, sb) > 0)
        throw new SimpleException(
            String2.ERROR
                + ": duplicates in axis: "
                + tLocalSourceUrl
                + "?"
                + tSourceName
                + "\n"
                + sb.toString());

      // ensure no missing values or values > 1e20
      double stats[] = axisPAs[av].calculateStats();
      int nmv = Math2.roundToInt(axisPAs[av].size() - stats[PrimitiveArray.STATS_N]);
      if (nmv > 0)
        throw new SimpleException(
            String2.ERROR
                + ": axis has "
                + nmv
                + " missingValue(s)! "
                + tLocalSourceUrl
                + "?"
                + tSourceName);
      double largest =
          Math.max(
              Math.abs(stats[PrimitiveArray.STATS_MIN]), Math.abs(stats[PrimitiveArray.STATS_MAX]));
      if (largest > 1e20)
        throw new SimpleException(
            String2.ERROR
                + ": axis has suspect value (abs()="
                + largest
                + ")! "
                + tLocalSourceUrl
                + "?"
                + tSourceName);

      // if there is a defined _FillValue or missing_value, set it to null
      Attributes tSourceAtts = axisSourceTable.columnAttributes(av);
      Attributes tAddAtts = axisAddTable.columnAttributes(av);
      String ts = tSourceAtts.getString("_FillValue");
      if (ts != null) tAddAtts.set("_FillValue", "null");
      ts = tSourceAtts.getString("missing_value");
      if (ts != null) tAddAtts.set("missing_value", "null");
    }

    // suggestReloadEveryNMinutes and add ", startYear-EndYear" to the title
    String timeUnits = null;
    double es5mo =
        (System.currentTimeMillis() / 1000.0)
            - 150 * Calendar2.SECONDS_PER_DAY; // approximately 150 days ago
    String tTitle =
        getAddOrSourceAtt(
            axisAddTable.globalAttributes(), axisSourceTable.globalAttributes(), "title", null);
    if (tTitle == null) // shouldn't be
    tTitle = "";
    String timeRange = null;
    double latSpacing = Double.NaN; // will be set if found and evenly spaced
    double lonSpacing = Double.NaN;
    String oTestOutOfDate =
        getAddOrSourceAtt(
            axisAddTable.globalAttributes(),
            axisSourceTable.globalAttributes(),
            "testOutOfDate",
            null);
    String tTestOutOfDate = oTestOutOfDate;
    // find time axisVar  (look for units with " since ")
    for (int av = 0; av < nav; av++) {
      String tName = axisAddTable.getColumnName(av);
      Attributes avAddAtts = axisAddTable.columnAttributes(av);
      Attributes avSourceAtts = axisSourceTable.columnAttributes(av);
      String tUnits = getAddOrSourceAtt(avAddAtts, avSourceAtts, "units", null);
      PrimitiveArray pa = axisPAs[av];

      if (EDV.LON_NAME.equals(tName) || EDV.LAT_NAME.equals(tName)) { // tryToFindLLAT was run above
        if (pa.size() > 2 && pa.isEvenlySpaced().length() == 0) {
          double average =
              Math.abs(pa.getDouble(pa.size() - 1) - pa.getDouble(0)) / (pa.size() - 1.0);
          // I've never actually seen a packed axisVar, but...
          double tScale =
              String2.parseDouble(getAddOrSourceAtt(avAddAtts, avSourceAtts, "scale_factor", null));
          double tAddOffset =
              String2.parseDouble(getAddOrSourceAtt(avAddAtts, avSourceAtts, "add_offset", null));
          if (Double.isNaN(tScale)) tScale = 1.0;
          if (Double.isNaN(tAddOffset)) tAddOffset = 0.0;
          average = average * tScale + tAddOffset;
          if (Double.isFinite(average)) {
            if (EDV.LON_NAME.equals(tName)) lonSpacing = average;
            if (EDV.LAT_NAME.equals(tName)) latSpacing = average;
          }
        }
      }

      if (EDV.TIME_NAME.equals(tName)
          && // tryToFindLLAT was run above
          Calendar2.isNumericTimeUnits(
              tUnits)) { // should be clean if has " since ", but not certain

        // parse the " since " units
        String tSourceName = axisSourceTable.getColumnName(av);
        double tBaseFactor[] = null;
        try {
          tBaseFactor = Calendar2.getTimeBaseAndFactor(tUnits); // may throw exception
        } catch (Throwable t) {
          String2.log(
              "WARNING: unable to parse time units="
                  + tUnits
                  + " from axisVar="
                  + tSourceName
                  + ".\n"
                  + MustBe.throwableToString(t));
          // that was probably *the* time var, but trouble, so use default
          if (tReloadEveryNMinutes < 0) tReloadEveryNMinutes = DEFAULT_RELOAD_EVERY_N_MINUTES;
          continue;
        }

        // get the first and last time value
        try {
          double es0 =
              Calendar2.unitsSinceToEpochSeconds(tBaseFactor[0], tBaseFactor[1], pa.getDouble(0));
          double lastTime = pa.getDouble(pa.size() - 1);
          double esLast =
              Calendar2.unitsSinceToEpochSeconds(tBaseFactor[0], tBaseFactor[1], lastTime);
          String iso0 = Calendar2.safeEpochSecondsToIsoStringTZ(es0, "");
          String isoLast = Calendar2.safeEpochSecondsToIsoStringTZ(esLast, "");
          if (verbose) String2.log("timeRange: iso0=" + iso0 + " isoLast=" + isoLast);
          if (timeRange == null
              && // just get first likely one (time usually av=0) (should be only likely one)
              iso0.length() >= 4
              && isoLast.length() >= 4) {
            // add ", startYear-EndYear" to the title
            String tIso0 = iso0.substring(0, 4); // just year
            String tIsoLast = esLast > es5mo ? "present" : isoLast.substring(0, 4);
            if (tTitle.indexOf(tIso0) < 0 && tTitle.indexOf(tIsoLast) < 0)
              timeRange = ", " + tIso0 + (tIso0.equals(tIsoLast) ? "" : "-" + tIsoLast);
          }

          if (tReloadEveryNMinutes < 0) {
            // get suggestedReloadEveryNMinutes
            tReloadEveryNMinutes = suggestReloadEveryNMinutes(esLast);
            String msg =
                "suggestReloadEveryNMinutes="
                    + tReloadEveryNMinutes
                    + ": "
                    + tSourceName
                    + ": "
                    + lastTime
                    + " "
                    + tUnits
                    + " -> "
                    + isoLast;
            if (tReloadEveryNMinutes == DEFAULT_RELOAD_EVERY_N_MINUTES) // i.e., trouble
            String2.log("WARNING: lastTime=" + isoLast + " can't be right.\n" + msg);
            else if (reallyVerbose) String2.log(msg);
          }

          if (!String2.isSomething(tTestOutOfDate)) tTestOutOfDate = suggestTestOutOfDate(esLast);

        } catch (Throwable t) {
          String2.log(
              "WARNING: trouble while evaluating first and last time value from "
                  + tSourceName
                  + ".\n"
                  + MustBe.throwableToString(t));
          // that was probably *the* time var, but trouble, so use default
          if (tReloadEveryNMinutes < 0) tReloadEveryNMinutes = DEFAULT_RELOAD_EVERY_N_MINUTES;
        }
      }
    }
    if (verbose) String2.log("spacing: lat=" + latSpacing + " lon=" + lonSpacing);
    if (String2.isSomething(tTestOutOfDate) && !tTestOutOfDate.equals(oTestOutOfDate))
      axisAddTable.globalAttributes().set("testOutOfDate", tTestOutOfDate);
    if (Double.isFinite(latSpacing)
        && Math2.almostEqual(
            4, latSpacing, lonSpacing)) { // MHchlamday has lat=0.04167631 lon=0.04167149
      String ts = "" + (float) latSpacing;
      if (tTitle.indexOf(ts)
          < 0) { // not ideal. This will fail (in a safe way) if version# (or ...) in title and
                 // spacing both equal 1.0.
        tTitle += ", " + ts + "°";
        axisAddTable.globalAttributes().set("title", tTitle);
      }
    }
    if (timeRange != null) {
      // String2.pressEnterToContinue("timeRange=" + timeRange);
      tTitle = tTitle + timeRange;
      axisAddTable.globalAttributes().set("title", tTitle);
    }
    if (tReloadEveryNMinutes < 0) {
      tReloadEveryNMinutes = Calendar2.MINUTES_PER_30DAYS;
      if (reallyVerbose)
        String2.log(
            "suggestReloadEveryNMinutes=-1: no \" since \" units found, "
                + "so using 30-day reloadEveryNMinutes="
                + tReloadEveryNMinutes
                + ".\n");
    }

    // write the information
    results.append(
        "<dataset type=\"EDDGridFromDap\" datasetID=\""
            + tDatasetID
            + "\" active=\"true\">\n"
            + "    <sourceUrl>"
            + XML.encodeAsXML(tLocalSourceUrl)
            + "</sourceUrl>\n"
            + "    <reloadEveryNMinutes>"
            + tReloadEveryNMinutes
            + "</reloadEveryNMinutes>\n");
    results.append(writeAttsForDatasetsXml(false, axisSourceTable.globalAttributes(), "    "));
    results.append(writeAttsForDatasetsXml(true, axisAddTable.globalAttributes(), "    "));

    // last 2 params: includeDataType, questionDestinationName
    results.append(
        writeVariablesForDatasetsXml(axisSourceTable, axisAddTable, "axisVariable", false, false));
    results.append(
        writeVariablesForDatasetsXml(dataSourceTable, dataAddTable, "dataVariable", false, false));
    results.append("</dataset>\n" + "\n");

    String2.log("\n\n*** generateDatasetsXml finished successfully.\n\n");
    return results.toString();
  }

  /**
   * This calls generateDatasetsXml within try/catch so very safe. Only completely successful xml
   * will be added to results.
   *
   * @param tLocalSourceUrl
   * @param tReloadEveryNMinutes
   * @param externalAddGlobalAttributes
   * @param results to capture the results
   * @param summary captures the summary of what was done.
   * @param indent a string of spaces to be used to indent info added to summary
   * @param datasetSuccessTimes an int[String2.TimeDistributionSize] to capture successful
   *     generateDatasetXml times
   * @param datasetFailureTimes an int[String2.TimeDistributionSize] to capture unsuccessful
   *     generateDatasetXml times
   */
  public static void safelyGenerateDatasetsXml(
      String tLocalSourceUrl,
      int tReloadEveryNMinutes,
      Attributes externalAddGlobalAttributes,
      Writer results,
      StringBuilder summary,
      String indent,
      int datasetSuccessTimes[],
      int datasetFailureTimes[]) {

    long time = System.currentTimeMillis();
    tLocalSourceUrl = EDStatic.updateUrls(tLocalSourceUrl); // http: to https:
    try {
      // append to results  (it should succeed completely, or fail)
      results.write(
          generateDatasetsXml(
              tLocalSourceUrl,
              null,
              null,
              null,
              tReloadEveryNMinutes,
              externalAddGlobalAttributes));
      time = System.currentTimeMillis() - time;
      String2.distributeTime(time, datasetSuccessTimes);
      String ts = indent + tLocalSourceUrl + "  (" + time + " ms)\n";
      summary.append(ts);
      String2.log(ts);

    } catch (Throwable t) {
      String2.log(
          String2.ERROR
              + " in safelyGenerateDatasetsXml\n"
              + "  for tLocalSourceUrl="
              + tLocalSourceUrl
              + "\n"
              + MustBe.throwableToString(t));
      time = System.currentTimeMillis() - time;
      String2.distributeTime(time, datasetFailureTimes);
      String ts =
          indent
              + tLocalSourceUrl
              + "  ("
              + time
              + " ms)\n"
              + indent
              + "  "
              + String2.ERROR
              + ": "
              + String2.replaceAll(MustBe.getShortErrorMessage(t), "\n", "\n  " + indent)
              + "\n";
      summary.append(ts);
      String2.log(ts);
    }
  }

  /**
   * This gets matching datasetURLs from a thredds catalog.
   *
   * @param startUrl
   *     https://thredds1.pfeg.noaa.gov/thredds/catalog/Satellite/aggregsatMH/chla/catalog.xml
   * @param datasetNameRegex e.g. ".*\.nc"
   * @param recursive
   * @throws Exception
   */
  public static StringArray getUrlsFromThreddsCatalog(
      String startUrl, String datasetNameRegex, String pathRegex, String negativePathRegex)
      throws Exception {

    return crawlThreddsCatalog(startUrl, datasetNameRegex, pathRegex, negativePathRegex, null);
  }

  /**
   * This runs generateDatasetsXmlFromThreddsCatalog.
   *
   * @param oResultsFileName If null, the procedure calls Test.displayInBrowser.
   * @param oLocalSourceUrl A complete URL of a thredds catalog xml file in the form it needs to be
   *     called local to this computer (e.g., perhaps numeric ip).
   * @param datasetNameRegex The lowest level name of the dataset must match this, e.g., ".*" for
   *     all dataset Names.
   * @param tReloadEveryNMinutes Recommended: Use -1 to have ERDDAP suggest the value based on how
   *     recent the last time value is.
   */
  public static void generateDatasetsXmlFromThreddsCatalog(
      String oResultsFileName,
      String oLocalSourceUrl,
      String datasetNameRegex,
      String pathRegex,
      String negativePathRegex,
      int tReloadEveryNMinutes)
      throws Throwable {

    if (oLocalSourceUrl == null) throw new RuntimeException("'localSourceUrl' is null.");
    runGenerateDatasetsXmlFromThreddsCatalog(
        oResultsFileName,
        oLocalSourceUrl,
        datasetNameRegex,
        pathRegex,
        negativePathRegex,
        tReloadEveryNMinutes);
  }

  /**
   * This is a low level method used by generate.... and testGenerate... to run
   * generateDatasetsXmlFromThreddsCatalogs.
   *
   * @param oResultsFileName If null, the procedure creates /temp/datasetsDATETIME.xml
   *     /temp/datasetsDATETIME.xml.log.txt and calls SSR.displayInBrowser (so they are displayed in
   *     EditPlus).
   * @param oLocalSourceUrl A complete URL of a thredds catalog xml file. If null, a standard test
   *     will be done.
   * @param datasetNameRegex The lowest level name of the dataset must match this, e.g., ".*" for
   *     all dataset Names.
   * @param tReloadEveryNMinutes e.g., weekly=10080. Recommended: Use -1 to have ERDDAP suggest the
   *     value based on how recent the last time value is.
   */
  public static void runGenerateDatasetsXmlFromThreddsCatalog(
      String oResultsFileName,
      String oLocalSourceUrl,
      String datasetNameRegex,
      String pathRegex,
      String negativePathRegex,
      int tReloadEveryNMinutes)
      throws Throwable {

    String dateTime = Calendar2.getCompactCurrentISODateTimeStringLocal();
    String resultsFileName =
        oResultsFileName == null ? "/temp/datasets" + dateTime + ".xml" : oResultsFileName;

    String logFileName = resultsFileName + ".log.txt";
    String2.setupLog(true, false, logFileName, false, 1000000000);
    String2.log(
        "*** Starting runGenerateDatasetsXmlFromThreddsCatalog "
            + Calendar2.getCurrentISODateTimeStringLocalTZ()
            + "\n"
            + "oLocalSourceUrl="
            + oLocalSourceUrl
            + "\n"
            + "logFile="
            + String2.logFileName()
            + "\n"
            + String2.standardHelpAboutMessage());

    Writer results = File2.getBufferedFileWriterUtf8(resultsFileName);
    try {
      // crawl THREDDS catalog
      crawlThreddsCatalog(
          oLocalSourceUrl == null
              ? "https://thredds1.pfeg.noaa.gov/thredds/catalog/Satellite/aggregsatMH/chla/catalog.xml"
              : oLocalSourceUrl,
          datasetNameRegex,
          pathRegex,
          negativePathRegex,
          results);
    } finally {
      results.close();
    }

    String2.returnLoggingToSystemOut();

    if (oLocalSourceUrl != null) {
      Test.displayInBrowser(resultsFileName);
      Test.displayInBrowser(logFileName);
      return;
    }

    try {
      String resultsAr[] = File2.readFromFileUtf8(resultsFileName);
      String expected =
          // there are several datasets in the resultsAr, but this is the one that changes least
          // frequently (monthly)
          "<dataset type=\"EDDGridFromDap\" datasetID=\"noaa_pfeg_23ee_b161_d427\" active=\"true\">\n"
              + "    <sourceUrl>https://thredds1.pfeg.noaa.gov/thredds/dodsC/satellite/MH/chla/mday</sourceUrl>\n"
              + "    <reloadEveryNMinutes>(2880|5760|11520|43200)</reloadEveryNMinutes>\n"
              + // 2880 or 5760, rarely 11520, 2014-09 now 43200 because not being updated
              "    <!-- sourceAttributes>\n"
              + "        <att name=\"acknowledgement\">NOAA NESDIS COASTWATCH, NOAA SWFSC ERD</att>\n"
              + "        <att name=\"cdm_data_type\">Grid</att>\n"
              + "        <att name=\"cols\" type=\"int\">8640</att>\n"
              + "        <att name=\"composite\">true</att>\n"
              + "        <att name=\"contributor_name\">NASA GSFC \\(OBPG\\)</att>\n"
              + "        <att name=\"contributor_role\">Source of level 2 data.</att>\n"
              + "        <att name=\"Conventions\">COARDS, CF-1.0, Unidata Dataset Discovery v1.0, CWHDF</att>\n"
              + "        <att name=\"creator_email\">dave.foley@noaa.gov</att>\n"
              + "        <att name=\"creator_name\">NOAA CoastWatch, West Coast Node</att>\n"
              + "        <att name=\"creator_url\">http://coastwatch.pfel.noaa.gov</att>\n"
              + "        <att name=\"cwhdf_version\">3.4</att>\n"
              + "        <att name=\"date_created\">20.{8}Z</att>\n"
              + // changes
              "        <att name=\"date_issued\">20.{8}Z</att>\n"
              + // changes
              "        <att name=\"Easternmost_Easting\" type=\"double\">360.0</att>\n"
              + "        <att name=\"et_affine\" type=\"doubleList\">0.0 0.041676313961565174 0.04167148975575877 0.0 0.0 -90.0</att>\n"
              + "        <att name=\"gctp_datum\" type=\"int\">12</att>\n"
              + "        <att name=\"gctp_parm\" type=\"doubleList\">0.0 0.0 0.0 0.0 0.0 0.0 0.0 0.0 0.0 0.0 0.0 0.0 0.0 0.0 0.0</att>\n"
              + "        <att name=\"gctp_sys\" type=\"int\">0</att>\n"
              + "        <att name=\"gctp_zone\" type=\"int\">0</att>\n"
              + "        <att name=\"geospatial_lat_max\" type=\"double\">90.0</att>\n"
              + "        <att name=\"geospatial_lat_min\" type=\"double\">-90.0</att>\n"
              + "        <att name=\"geospatial_lat_resolution\" type=\"double\">0.041676313961565174</att>\n"
              + "        <att name=\"geospatial_lat_units\">degrees_north</att>\n"
              + "        <att name=\"geospatial_lon_max\" type=\"double\">360.0</att>\n"
              + "        <att name=\"geospatial_lon_min\" type=\"double\">0.0</att>\n"
              + "        <att name=\"geospatial_lon_resolution\" type=\"double\">0.04167148975575877</att>\n"
              + "        <att name=\"geospatial_lon_units\">degrees_east</att>\n"
              + "        <att name=\"geospatial_vertical_max\" type=\"double\">0.0</att>\n"
              + "        <att name=\"geospatial_vertical_min\" type=\"double\">0.0</att>\n"
              + "        <att name=\"geospatial_vertical_positive\">up</att>\n"
              + "        <att name=\"geospatial_vertical_units\">m</att>\n"
              + "        <att name=\"history\">NASA GSFC \\(OBPG\\)";

      int po = resultsAr[1].indexOf(expected.substring(0, 80));
      int po2 = resultsAr[1].indexOf("<att name=\"history\">NASA GSFC (OBPG)", po + 80);
      String2.log("\npo=" + po + " po2=" + po2 + " results=\n" + resultsAr[1]);
      String2.log(""); // ensure previous is written
      Test.ensureLinesMatch(resultsAr[1].substring(po, po2 + 36), expected, "");

      /*"2010-01-08T00:51:12Z NOAA CoastWatch (West Coast Node) and NOAA SWFSC ERD</att>\n" +
      "        <att name=\"id\">LMHchlaSmday_20091216120000</att>\n" +
      "        <att name=\"institution\">NOAA CoastWatch, West Coast Node</att>\n" +
      "        <att name=\"keywords\">EARTH SCIENCE &gt; Oceans &gt; Ocean Chemistry &gt; Chlorophyll</att>\n" +
      "        <att name=\"keywords_vocabulary\">GCMD Science Keywords</att>\n" +
      "        <att name=\"license\">The data may be used and redistributed for free but is not intended for legal use, since it may contain inaccuracies. Neither the data Contributor, CoastWatch, NOAA, nor the United States Government, nor any of their employees or contractors, makes any warranty, express or implied, including warranties of merchantability and fitness for a particular purpose, or assumes any legal liability for the accuracy, completeness, or usefulness, of this information.</att>\n" +
      "        <att name=\"naming_authority\">gov.noaa.pfel.coastwatch</att>\n" +
      "        <att name=\"Northernmost_Northing\" type=\"double\">90.0</att>\n" +
      "        <att name=\"origin\">NASA GSFC (G. Feldman)</att>\n" +
      "        <att name=\"pass_date\" type=\"intList\">14549 14550 14551 14552 14553 14554 14555 14556 14557 14558 14559 14560 14561 14562 14563 14564 14565 14566 14567 14568 14569 14570 14571 14572 14573 14574 14575 14576 14577 14578</att>\n" +
      "        <att name=\"polygon_latitude\" type=\"doubleList\">-90.0 90.0 90.0 -90.0 -90.0</att>\n" +
      "        <att name=\"polygon_longitude\" type=\"doubleList\">0.0 0.0 360.0 360.0 0.0</att>\n" +
      "        <att name=\"processing_level\">3</att>\n" +
      "        <att name=\"project\">CoastWatch (http://coastwatch.noaa.gov/)</att>\n" +
      "        <att name=\"projection\">geographic</att>\n" +
      "        <att name=\"projection_type\">mapped</att>\n" +
      "        <att name=\"references\">Aqua/MODIS information: http://oceancolor.gsfc.nasa.gov/ . MODIS information: http://coastwatch.noaa.gov/modis_ocolor_overview.html .</att>\n" +
      "        <att name=\"rows\" type=\"int\">4320</att>\n" +
      "        <att name=\"satellite\">Aqua</att>\n" +
      "        <att name=\"sensor\">MODIS</att>\n" +
      "        <att name=\"source\">satellite observation: Aqua, MODIS</att>\n" +
      "        <att name=\"Southernmost_Northing\" type=\"double\">-90.0</att>\n" +
      "        <att name=\"standard_name_vocabulary\">CF-1.0</att>\n" +
      "        <att name=\"start_time\" type=\"doubleList\">0.0 0.0 0.0 0.0 0.0 0.0 0.0 0.0 0.0 0.0 0.0 0.0 0.0 0.0 0.0 0.0 0.0 0.0 0.0 0.0 0.0 0.0 0.0 0.0 0.0 0.0 0.0 0.0 0.0 0.0</att>\n" +
      "        <att name=\"summary\">NOAA CoastWatch distributes chlorophyll-a concentration data from NASA&#39;s Aqua Spacecraft.  Measurements are gathered by the Moderate Resolution Imaging Spectroradiometer (MODIS) carried aboard the spacecraft.   This is Science Quality data.</att>\n" +
      "        <att name=\"time_coverage_end\">2010-01-01T00:00:00Z</att>\n" +  //changes
      "        <att name=\"time_coverage_start\">2009-12-01T00:00:00Z</att>\n" +
      "        <att name=\"title\">Chlorophyll-a, Aqua MODIS, NPP, 0.05 degrees, Global, Science Quality</att>\n" +
      "        <att name=\"Westernmost_Easting\" type=\"double\">0.0</att>\n" +
      "    </sourceAttributes -->\n" +
      "    <addAttributes>\n" +
      "        <att name=\"authority\">gov.noaa.pfeg.coastwatch</att>\n" +
      "        <att name=\"Conventions\">COARDS, CF-1.10, CWHDF</att>\n" +
      "        <att name=\"creator_name\">NASA GSFC (G. Feldman)</att>\n" +
      */

      String expected2 =
          "        <att name=\"infoUrl\">https://coastwatch.pfeg.noaa.gov/infog/MH_chla_las.html</att>\n"
              + "        <att name=\"institution\">NOAA CoastWatch WCN</att>\n"
              + "        <att name=\"keywords\">1-day, altitude, aqua, chemistry, chla, chlorophyll, chlorophyll-a, coast, coastwatch, color, concentration, concentration_of_chlorophyll_in_sea_water, data, day, degrees, deprecated, earth, Earth Science &gt; Oceans &gt; Ocean Chemistry &gt; Chlorophyll, global, imaging, latitude, longitude, MHchla, moderate, modis, national, noaa, node, npp, ocean, ocean color, oceans, older, orbiting, partnership, polar, polar-orbiting, quality, resolution, science, science quality, sea, seawater, spectroradiometer, time, version, water, wcn, west</att>\n"
              + "        <att name=\"naming_authority\">gov.noaa.pfeg.coastwatch</att>\n"
              + "        <att name=\"pass_date\">null</att>\n"
              + "        <att name=\"polygon_latitude\">null</att>\n"
              + "        <att name=\"polygon_longitude\">null</att>\n"
              + "        <att name=\"project\">CoastWatch \\(https://coastwatch.noaa.gov/\\)</att>\n"
              + "        <att name=\"publisher_email\">erd.data@noaa.gov</att>\n"
              + "        <att name=\"publisher_name\">NOAA NMFS SWFSC ERD</att>\n"
              + "        <att name=\"publisher_type\">institution</att>\n"
              + "        <att name=\"publisher_url\">https://coastwatch.pfeg.noaa.gov</att>\n"
              + "        <att name=\"references\">Aqua/MODIS information: https://oceancolor.gsfc.nasa.gov/ . MODIS information: https://coastwatch.noaa.gov/modis_ocolor_overview.html .</att>\n"
              + "        <att name=\"rows\">null</att>\n"
              + "        <att name=\"standard_name_vocabulary\">CF Standard Name Table v70</att>\n"
              + "        <att name=\"start_time\">null</att>\n"
              + "        <att name=\"summary\">Chlorophyll-a, Aqua MODIS, National Polar-orbiting Partnership \\(NPP\\), 0.05 degrees, Global, Science Quality. NOAA CoastWatch distributes chlorophyll-a concentration data from NASA&#39;s Aqua Spacecraft. Measurements are gathered by the Moderate Resolution Imaging Spectroradiometer \\(MODIS\\) carried aboard the spacecraft. This is Science Quality data.</att>\n"
              + "        <att name=\"title\">Chlorophyll-a \\(Deprecated Older Version\\), Aqua MODIS, NPP, Global, Science Quality, 1-day, 2003-2013</att>\n"
              + "    </addAttributes>\n"
              + "    <axisVariable>\n"
              + "        <sourceName>time</sourceName>\n"
              + "        <destinationName>time</destinationName>\n"
              + "        <!-- sourceAttributes>\n"
              + "            <att name=\"_CoordinateAxisType\">Time</att>\n"
              + "            <att name=\"actual_range\" type=\"doubleList\">1.3660272E9 .{5,20}</att>\n"
              + // changes
              "            <att name=\"axis\">T</att>\n"
              + "            <att name=\"fraction_digits\" type=\"int\">0</att>\n"
              + "            <att name=\"long_name\">Centered Time</att>\n"
              + "            <att name=\"standard_name\">time</att>\n"
              + "            <att name=\"units\">seconds since 1970-01-01T00:00:00Z</att>\n"
              + "        </sourceAttributes -->\n"
              + "        <addAttributes>\n"
              + "            <att name=\"ioos_category\">Time</att>\n"
              + "        </addAttributes>\n"
              + "    </axisVariable>\n"
              + "    <axisVariable>\n"
              + "        <sourceName>altitude</sourceName>\n"
              + "        <destinationName>altitude</destinationName>\n"
              + "        <!-- sourceAttributes>\n"
              + "            <att name=\"_CoordinateAxisType\">Height</att>\n"
              + "            <att name=\"_CoordinateZisPositive\">up</att>\n"
              + "            <att name=\"actual_range\" type=\"doubleList\">0.0 0.0</att>\n"
              + "            <att name=\"axis\">Z</att>\n"
              + "            <att name=\"fraction_digits\" type=\"int\">0</att>\n"
              + "            <att name=\"long_name\">Altitude</att>\n"
              + "            <att name=\"positive\">up</att>\n"
              + "            <att name=\"standard_name\">altitude</att>\n"
              + "            <att name=\"units\">m</att>\n"
              + "        </sourceAttributes -->\n"
              + "        <addAttributes>\n"
              + "            <att name=\"ioos_category\">Location</att>\n"
              + "        </addAttributes>\n"
              + "    </axisVariable>\n"
              + "    <axisVariable>\n"
              + "        <sourceName>lat</sourceName>\n"
              + "        <destinationName>latitude</destinationName>\n"
              + "        <!-- sourceAttributes>\n"
              + "            <att name=\"_CoordinateAxisType\">Lat</att>\n"
              + "            <att name=\"actual_range\" type=\"doubleList\">-90.0 90.0</att>\n"
              + "            <att name=\"axis\">Y</att>\n"
              + "            <att name=\"coordsys\">geographic</att>\n"
              + "            <att name=\"fraction_digits\" type=\"int\">4</att>\n"
              + "            <att name=\"long_name\">Latitude</att>\n"
              + "            <att name=\"point_spacing\">even</att>\n"
              + "            <att name=\"standard_name\">latitude</att>\n"
              + "            <att name=\"units\">degrees_north</att>\n"
              + "        </sourceAttributes -->\n"
              + "        <addAttributes>\n"
              + "            <att name=\"ioos_category\">Location</att>\n"
              + "        </addAttributes>\n"
              + "    </axisVariable>\n"
              + "    <axisVariable>\n"
              + "        <sourceName>lon</sourceName>\n"
              + "        <destinationName>longitude</destinationName>\n"
              + "        <!-- sourceAttributes>\n"
              + "            <att name=\"_CoordinateAxisType\">Lon</att>\n"
              + "            <att name=\"actual_range\" type=\"doubleList\">0.0 360.0</att>\n"
              + "            <att name=\"axis\">X</att>\n"
              + "            <att name=\"coordsys\">geographic</att>\n"
              + "            <att name=\"fraction_digits\" type=\"int\">4</att>\n"
              + "            <att name=\"long_name\">Longitude</att>\n"
              + "            <att name=\"point_spacing\">even</att>\n"
              + "            <att name=\"standard_name\">longitude</att>\n"
              + "            <att name=\"units\">degrees_east</att>\n"
              + "        </sourceAttributes -->\n"
              + "        <addAttributes>\n"
              + "            <att name=\"ioos_category\">Location</att>\n"
              + "        </addAttributes>\n"
              + "    </axisVariable>\n"
              + "    <dataVariable>\n"
              + "        <sourceName>MHchla</sourceName>\n"
              + "        <destinationName>MHchla</destinationName>\n"
              + "        <!-- sourceAttributes>\n"
              + "            <att name=\"_FillValue\" type=\"float\">-9999999.0</att>\n"
              + "            <att name=\"actual_range\" type=\"floatList\">.{1,10} .{1,10}</att>\n"
              + // changes
              "            <att name=\"coordsys\">geographic</att>\n"
              + "            <att name=\"fraction_digits\" type=\"int\">2</att>\n"
              + "            <att name=\"long_name\">Chlorophyll-a, Aqua MODIS, NPP, 0.05 degrees, Global, Science Quality</att>\n"
              + "            <att name=\"missing_value\" type=\"float\">-9999999.0</att>\n"
              + "            <att name=\"numberOfObservations\" type=\"int\">\\d{1,20}</att>\n"
              + // changes
              "            <att name=\"percentCoverage\" type=\"double\">.{5,20}</att>\n"
              + // changes
              "            <att name=\"standard_name\">concentration_of_chlorophyll_in_sea_water</att>\n"
              + "            <att name=\"units\">mg m-3</att>\n"
              + "        </sourceAttributes -->\n"
              + "        <addAttributes>\n"
              + "            <att name=\"colorBarMaximum\" type=\"double\">30.0</att>\n"
              + "            <att name=\"colorBarMinimum\" type=\"double\">0.03</att>\n"
              + "            <att name=\"colorBarScale\">Log</att>\n"
              + "            <att name=\"ioos_category\">Ocean Color</att>\n"
              + "            <att name=\"numberOfObservations\">null</att>\n"
              + "            <att name=\"percentCoverage\">null</att>\n"
              + "        </addAttributes>\n"
              + "    </dataVariable>\n"
              + "</dataset>";

      po = resultsAr[1].indexOf(expected2.substring(0, 80));
      po2 = resultsAr[1].indexOf("</dataset>", po + 80);
      if (po < 0 || po2 < 0)
        String2.log("\npo=" + po + " po2=" + po2 + " results=\n" + resultsAr[1]);
      Test.ensureLinesMatch(
          resultsAr[1].substring(po, po2 + 10), expected2, "results=\n" + resultsAr[1]);

      String2.log("\ntestGenerateDatasetsXmlFromThreddsCatalog passed the test.");

    } catch (Throwable t) {
      throw new RuntimeException(
          "Error using generateDatasetsXml on " + EDStatic.erddapUrl,
          t); // in tests, always non-https url
    }
  }

  public static String UAFSubThreddsCatalogs[] = {
    // (v1.0.1  as of 2010-02-18 and still on 2013-02-01,
    // 2010-04-07 still v1.0.1, but #58-61 added)
    // 2012-12-09 big new catalog
    // 2017-04-15 base url changed
    // from https://ferret.pmel.noaa.gov/geoide/catalog/geoIDECleanCatalog.xml"
    // to   https://ferret.pmel.noaa.gov/uaf/thredds/CleanCatalog.xml
    // 2017-11-08 redone
    // 0=entire "clean catalog" http://ferret.pmel.noaa.gov/uaf/thredds/geoIDECleanCatalog.html
    // 2020-05-20 was ferret.pmel.noaa.gov
    "https://data.pmel.noaa.gov/uaf/thredds/CleanCatalog.html",
    // 1
    "https://data.pmel.noaa.gov/uaf/thredds/CleanCatalogs/ecowatch.ncddc.noaa.gov/thredds/oceanNomads/catalog_aggs.html",
    "https://data.pmel.noaa.gov/uaf/thredds/CleanCatalogs/www.ngdc.noaa.gov/thredds/catalog.html",
    "https://data.pmel.noaa.gov/uaf/thredds/CleanCatalogs/data.nodc.noaa.gov/thredds/catalog/ncml/regclim/catalog.html",
    "https://data.pmel.noaa.gov/uaf/thredds/CleanCatalogs/data.nodc.noaa.gov/thredds/catalog/ncml/woa13/catalog.html",
    "https://data.pmel.noaa.gov/uaf/thredds/CleanCatalogs/oceanwatch.pfeg.noaa.gov/thredds/catalog.html",
    // 6
    "https://data.pmel.noaa.gov/uaf/thredds/CleanCatalogs/edac-dap3.northerngulfinstitute.org/thredds/catalog/ncom_fukushima_agg/catalog.html",
    "https://data.pmel.noaa.gov/uaf/thredds/CleanCatalogs/cwcgom.aoml.noaa.gov/thredds/catalog.html",
    "https://data.pmel.noaa.gov/uaf/thredds/CleanCatalogs/www.esrl.noaa.gov/psd/thredds/catalog/Datasets/catalog.html",
    "https://data.pmel.noaa.gov/uaf/thredds/CleanCatalogs/data.pmel.noaa.gov/pmel/thredds/carbontracker.html",
    "https://data.pmel.noaa.gov/uaf/thredds/CleanCatalogs/data1.gfdl.noaa.gov/thredds/catalog.html",
    // 11
    "https://data.pmel.noaa.gov/uaf/thredds/CleanCatalogs/osmc.noaa.gov/thredds/catalog.html",
    "https://data.pmel.noaa.gov/uaf/thredds/CleanCatalogs/data.pmel.noaa.gov/pmel/thredds/uaf.html",
    "https://data.pmel.noaa.gov/uaf/thredds/CleanCatalogs/tds.marine.rutgers.edu/thredds/roms/espresso/2013_da/catalog.html",
    "https://data.pmel.noaa.gov/uaf/thredds/CleanCatalogs/oos.soest.hawaii.edu/thredds/idd/ocn_mod.html",
    "https://data.pmel.noaa.gov/uaf/thredds/CleanCatalogs/oos.soest.hawaii.edu/thredds/idd/atm_mod.html",
    // 16
    "https://data.pmel.noaa.gov/uaf/thredds/CleanCatalogs/tds.glos.us/thredds/glcfs/nowcast/glcfs_nowcast_all.html",
    "https://data.pmel.noaa.gov/uaf/thredds/CleanCatalogs/tds.glos.us/thredds/glcfs/glcfs_forecast.html",

    // motherlode isn't part of UAF
    "https://motherlode.ucar.edu/thredds/catalog.xml"
  };

  /**
   * This is for use by Bob at ERD -- others don't need it. This generates a rough draft of the
   * datasets.xml entry for an EDDGridFromDap for the datasets served by ERD's Thredds server. The
   * XML can then be edited by hand and added to the datasets.xml file.
   *
   * @param search1 e.g., Satellite/aggregsat
   * @param search2 e.g., satellite
   * @throws Throwable if trouble
   */
  public static String generateErdThreddsDatasetXml(String search1, String search2)
      throws Throwable {

    String2.log("EDDGridFromDap.generateErdThreddsDatasetXml");

    // read DataSet.properties
    ResourceBundle2 dataSetRB2 = new ResourceBundle2("gov.noaa.pfel.coastwatch.DataSet");

    // read the main catalog
    String baseUrl = "https://oceanwatch.pfeg.noaa.gov/thredds/";
    String mainCat = SSR.getUrlResponseStringUnchanged(baseUrl + "catalog.html");
    int mainCatPo = 0;
    int mainCount = 0;

    StringBuilder sb = new StringBuilder();

    while (true) {
      // search for and extract from...
      // <a href="Satellite/aggregsatMH/chla/catalog.html"><kbd>Chlorophyll-a, Aqua MODIS, NPP,
      // Global, Science Quality/</kbd></a></td>
      String mainSearch = "<a href=\"" + search1;
      mainCatPo = mainCat.indexOf(mainSearch, mainCatPo + 1);
      if (mainCatPo < 0) // || mainCount++ >= 2)
      break;

      int q1 = mainCatPo + 8;
      int q2 = mainCat.indexOf('"', q1 + 1);
      int tt1 = mainCat.indexOf("<kbd>", mainCatPo);
      int tt2 = mainCat.indexOf("/</kbd>", mainCatPo);
      String subCatUrl = mainCat.substring(q1 + 1, q2);
      String twoLetter =
          mainCat.substring(mainCatPo + mainSearch.length(), mainCatPo + mainSearch.length() + 2);
      String fourLetter =
          mainCat.substring(
              mainCatPo + mainSearch.length() + 3, mainCatPo + mainSearch.length() + 7);
      String title = mainCat.substring(tt1 + 4, tt2);
      String longName =
          EDV.suggestLongName(
              "", "", dataSetRB2.getString(twoLetter + fourLetter + "StandardName", ""));
      String2.log(twoLetter + fourLetter + " = " + title);

      // read the sub catalog
      String subCat = SSR.getUrlResponseStringUnchanged(baseUrl + subCatUrl);
      int subCatPo = 0;

      while (true) {
        // search for and extract from...
        // ?dataset=satellite/MH/chla/5day">
        String subSearch = "?dataset=" + search2 + "/" + twoLetter + "/" + fourLetter + "/";
        subCatPo = subCat.indexOf(subSearch, subCatPo + 1);
        if (subCatPo < 0) break;
        int sq = subCat.indexOf('"', subCatPo);
        Test.ensureTrue(sq >= 0, "subSearch close quote not found.");
        String timePeriod = subCat.substring(subCatPo + subSearch.length(), sq);
        String reload =
            title.indexOf("Science Quality") >= 0
                ? "" + DEFAULT_RELOAD_EVERY_N_MINUTES
                : // weekly   (10080)
                timePeriod.equals("hday") ? "60" : "360"; // hourly or 6hourly
        int tpLength = timePeriod.length();
        String niceTimePeriod =
            timePeriod.equals("hday")
                ? "Hourly"
                : timePeriod.equals("mday")
                    ? "Monthly Composite"
                    : timePeriod.substring(0, tpLength - 3) + " Day Composite";
        String2.log("  " + timePeriod + " => " + niceTimePeriod);

        sb.append(
            "    <dataset type=\"EDDGridFromDap\" datasetID=\"erd"
                + twoLetter
                + fourLetter
                + timePeriod
                + "\">\n"
                + "        <sourceUrl>https://oceanwatch.pfeg.noaa.gov/thredds/dodsC/satellite/"
                + twoLetter
                + "/"
                + fourLetter
                + "/"
                + timePeriod
                + "</sourceUrl>\n"
                + "        <reloadEveryNMinutes>"
                + reload
                + "</reloadEveryNMinutes>\n"
                + "        <addAttributes> \n"
                + "            <att name=\"infoUrl\">https://coastwatch.pfeg.noaa.gov/infog/"
                + twoLetter
                + "_"
                + fourLetter
                + "_las.html</att>\n"
                + "            <att name=\"title\">"
                + title
                + " ("
                + niceTimePeriod
                + ")</att>\n"
                + "            <att name=\"cwhdf_version\" />\n"
                + "            <att name=\"cols\" />  \n"
                + "            <att name=\"et_affine\" />\n"
                + "            <att name=\"gctp_datum\" />\n"
                + "            <att name=\"gctp_parm\" />\n"
                + "            <att name=\"gctp_sys\" />\n"
                + "            <att name=\"gctp_zone\" />\n"
                + "            <att name=\"id\" />\n"
                + "            <att name=\"pass_date\" />\n"
                + "            <att name=\"polygon_latitude\" />\n"
                + "            <att name=\"polygon_longitude\" />\n"
                + "            <att name=\"rows\" />\n"
                + "            <att name=\"start_time\" />\n"
                + "            <att name=\"time_coverage_end\" />  \n"
                + "            <att name=\"time_coverage_start\" />\n"
                + "        </addAttributes>\n"
                + "        <longitudeSourceName>lon</longitudeSourceName>\n"
                + "        <latitudeSourceName>lat</latitudeSourceName>\n"
                + "        <altitudeSourceName>altitude</altitudeSourceName>\n"
                + "        <timeSourceName>time</timeSourceName>\n"
                + "        <timeSourceFormat></timeSourceFormat> \n"
                + "        <dataVariable>\n"
                + "            <sourceName>"
                + twoLetter
                + fourLetter
                + "</sourceName>\n"
                + "            <destinationName>???"
                + fourLetter
                + "</destinationName>\n"
                + "            <addAttributes> \n"
                + "                <att name=\"ioos_category\">???Temperature</att>\n"
                + (longName.length() > 0
                    ? "                <att name=\"long_name\">" + longName + "</att>\n"
                    : "")
                + "                <att name=\"actual_range\" /> \n"
                + "                <att name=\"numberOfObservations\" /> \n"
                + "                <att name=\"percentCoverage\" />\n"
                + "            </addAttributes>\n"
                + "        </dataVariable>\n"
                + "    </dataset>\n"
                + "\n");
      }
    }
    return sb.toString();
  }

  /**
   * Crawl a THREDDS catalog to gather base DAP URLs.
   *
   * @param catalogXmlUrl A url ending in catalog.xml e.g.,
   *     https://oceanwatch.pfeg.noaa.gov/thredds/catalog.xml or
   *     https://oceanwatch.pfeg.noaa.gov/thredds/Satellite/MPOC/catalog.html (will be changed to
   *     .xml)
   * @param pathRegex if a catalogUrl path doesn't match this, the catalog won't be processed.
   * @param negativePathRegex if this is something other than null or "", then if a path matches
   *     this regex, the catalog will be ignored.
   * @param writer if not null, this calls generateDatasetsXml and writes results to writer.
   * @return a StringArray with the base DAP URLs.
   * @throws Exception if trouble at high level. Low level errors are logged to String2.log.
   */
  public static StringArray crawlThreddsCatalog(
      String catalogXmlUrl,
      String datasetNameRegex,
      String pathRegex,
      String negativePathRegex,
      Writer writer)
      throws Exception {

    // This isn't a good solution. see 2022-07-07 emails to netcdf-java people.
    // String lookFor = "remoteCatalogService?catalog=";
    // int po = catalogXmlUrl.indexOf(lookFor);
    // if (po > 0)
    //    catalogXmlUrl = catalogXmlUrl.substring(po + lookFor.length());

    catalogXmlUrl = File2.forceExtension(catalogXmlUrl, ".xml");
    String2.log("\n*** crawlThreddsCatalog(" + catalogXmlUrl + ")");
    long time = System.currentTimeMillis();
    if (!String2.isSomething(datasetNameRegex)) datasetNameRegex = ".*";
    if (!String2.isSomething(pathRegex)) pathRegex = ".*";
    StringBuilder summary = new StringBuilder();
    int datasetSuccessTimes[] = new int[String2.TimeDistributionSize];
    int datasetFailureTimes[] = new int[String2.TimeDistributionSize];

    // read the catalog
    // 2020-01-17 in netcdf-java 4.6 was
    // CatalogFactory factory = new CatalogFactory("default", false); //validate?
    // Catalog catalog = (Catalog)factory.readXML(catalogXmlUrl);
    // StringBuilder errorSB = new StringBuilder();
    // if (!catalog.check(errorSB, false))  //reallyVerbose?   returns true if no fatal errors
    //    throw new RuntimeException(String2.ERROR +
    //        ": Invalid Thredds catalog at " + catalogXmlUrl + "\n" + errorSB.toString());
    // errorSB = null;
    // 2020-01-17 with netcdf-java 5.2 is (thanks to Roland Schweitzer)
    Catalog catalog = (new CatalogBuilder()).buildFromURI(new java.net.URI(catalogXmlUrl));
    Test.ensureTrue(catalog != null, "catalog is null!");

    // process the catalog's datasets
    // ???getDatasets or getDatasetsLogical()?
    List<Dataset> datasets = catalog.getDatasets(); // getDatasetsLogical();
    HashSet<String> set = new HashSet();
    if (datasets != null) {
      if (verbose) String2.log("crawlThreddsCatalog will process " + datasets.size() + " datasets");
      for (int i = 0; i < datasets.size(); i++) // usually just 1
      processThreddsDataset(
            datasets.get(i),
            set,
            datasetNameRegex,
            pathRegex,
            negativePathRegex,
            writer,
            summary,
            datasetSuccessTimes,
            datasetFailureTimes);
    }

    // print summary of what was done
    String2.log("\n------------- Summary -------------");
    String2.log(summary.toString());

    // print time distributions
    if (writer != null)
      String2.log(
          "\n"
              + "* datasetSuccessTimes:\n"
              + String2.getTimeDistributionStatistics(datasetSuccessTimes)
              + "\n"
              + "* datasetFailureTimes:\n"
              + String2.getTimeDistributionStatistics(datasetFailureTimes));

    // done
    String2.log(
        "\n*** crawlThreddsCatalog finished successfully. time="
            + Calendar2.elapsedTimeString(System.currentTimeMillis() - time));
    StringArray sa = new StringArray(set.toArray());
    sa.sortIgnoreCase();
    return sa;
  }

  /**
   * The recursive, low-level, work-horse of crawlThreddsCatalog. Errors are logged to String2.log.
   *
   * @param set new base DAP URLs are added to this.
   * @param pathRegex if a catalogUrl path doesn't match this, the catalog won't be processed.
   * @param negativePathRegex if this is something other than null or "", then if a path matches
   *     this regex, the catalog will be ignored.
   * @param writer if not null, this calls generateDatasetsXml and writes results to writer.
   * @param summary a summary of what was done
   * @param datasetSuccessTimes an int[String2.TimeDistributionSize] to capture successful
   *     generateDatasetXml times
   * @param datasetFailureTimes an int[String2.TimeDistributionSize] to capture unsuccessful
   *     generateDatasetXml times
   */
  public static void processThreddsDataset(
      Dataset dataset,
      HashSet<String> set,
      String datasetNameRegex,
      String pathRegex,
      String negativePathRegex,
      Writer writer,
      StringBuilder summary,
      int datasetSuccessTimes[],
      int datasetFailureTimes[]) {
    String catUrl = null;
    try {
      // if (debugMode)
      String2.log("{{ processThreddsDataset set.size=" + set.size());

      // does catUrl match pathRegex?
      catUrl = dataset.getCatalogUrl();
      if (catUrl != null) {
        if (!catUrl.matches(pathRegex)
            ||
            // catUrl.indexOf("oceanwatch.pfeg.noaa.gov") >= 0 ||
            (catUrl.startsWith("https://thredds.jpl.nasa.gov/thredds")
                && (catUrl.indexOf("/ncml_aggregation/Chlorophyll/modis/ARCHIVED") >= 0
                    || catUrl.indexOf("/ncml_aggregation/Chlorophyll/modis/PENDING") >= 0))) {
          if (reallyVerbose)
            String2.log("  reject " + catUrl + " because it doesn't match pathRegex=" + pathRegex);
          return;
        }
        if (String2.isSomething(negativePathRegex) && catUrl.matches(negativePathRegex)) {
          if (reallyVerbose)
            String2.log(
                "  reject "
                    + catUrl
                    + " because it matches negativePathRegex="
                    + negativePathRegex);
          return;
        }
        String2.log("  catUrl=" + catUrl);
      }

      // has opendap service?
      Access access = dataset.getAccess(ServiceType.OPENDAP);
      if (access != null) {
        String baseUrl = access.getStandardUrlName();
        if (verbose) String2.log("  found opendap baseUrl=" + baseUrl);
        if (File2.getNameAndExtension(baseUrl).matches(datasetNameRegex)) {
          // is there a port number in the url that can be removed?
          String port = String2.extractRegex(baseUrl, ":\\d{4}/", 0);
          if (port != null) {
            // there is a port number
            // String2.log("!!!found port=" + port); Math2.sleep(1000);
            String tbaseUrl = String2.replaceAll(baseUrl, port, "/");
            try {
              String dds = SSR.getUrlResponseStringUnchanged(tbaseUrl + ".dds");
              if (dds.startsWith("Dataset {")) {
                // it can be removed
                String msg = "port#" + port + " was removed from " + baseUrl;
                String2.log(msg);
                summary.append(msg + "\n");
                baseUrl = tbaseUrl;
              }
            } catch (Throwable t) {
              // port # can't be removed
              // String2.log(t.toString()); Math2.sleep(1000);
            }
          }

          boolean isNew = set.add(baseUrl);
          if (isNew && writer != null) {
            // so let's call generateDatasetsXml
            // gather metadata
            StringBuilder history = new StringBuilder();
            StringBuilder title = new StringBuilder();
            StringBuilder tAck = new StringBuilder();
            StringBuilder tLicense = new StringBuilder();
            StringBuilder tSummary = new StringBuilder();
            String infoUrl = null;
            Attributes atts = new Attributes();
            List list;
            if (String2.isSomething(dataset.getRights())) tLicense.append(dataset.getRights());
            if (String2.isSomething(dataset.getSummary())) tSummary.append(dataset.getSummary());

            list = dataset.getContributors();
            if (list != null && list.size() > 0) {
              StringBuilder names = new StringBuilder();
              StringBuilder roles = new StringBuilder();
              for (int i = 0; i < list.size(); i++) {
                Contributor contributor = (Contributor) list.get(i);
                String2.ifSomethingConcat(names, ", ", contributor.getName());
                String2.ifSomethingConcat(roles, ", ", contributor.getRole());
              }
              atts.add("contributor_name", names.toString());
              atts.add("contributor_role", roles.toString());
            }

            list = dataset.getCreators();
            if (list != null && list.size() > 0) {
              Source source = (Source) list.get(0);
              atts.add("creator_name", source.getName());
              atts.add("creator_email", source.getEmail());
              atts.add("creator_url", source.getUrl());
            }

            list = dataset.getDocumentation();
            if (list != null) {
              for (int i = 0; i < list.size(); i++) {
                Documentation id = (Documentation) list.get(i);
                // String2.log(">> Doc#" + i + ": type:" + id.getType());
                // String2.log(">> Doc#" + i + ": inlineContent:" + id.getInlineContent());
                // String2.log(">> Doc#" + i + ": URI:" + id.getURI());

                // first URI -> infoUrl
                java.net.URI ttUrl = id.getURI();
                String tUrl = ttUrl == null ? null : ttUrl.toString();
                if (String2.isSomething(tUrl) && !String2.isSomething(infoUrl)) infoUrl = tUrl;

                // other things require a type
                String tType = id.getType();
                if (!String2.isSomething(tType)) continue;
                String tContent = id.getInlineContent();
                if (tType.toLowerCase().equals("funding")
                    && !String2.looselyContains(tAck.toString(), tContent))
                  String2.ifSomethingConcat(tAck, " ", tContent);
                if (tType.toLowerCase().equals("rights")
                    && !String2.looselyContains(tLicense.toString(), tContent))
                  String2.ifSomethingConcat(tLicense, " ", tContent);
                if (tType.toLowerCase().equals("summary")
                    && !String2.looselyContains(tSummary.toString(), tContent))
                  String2.ifSomethingConcat(tSummary, " ", tContent);
              }
            }

            // String2.pressEnterToContinue(">> title=" + title.toString() + " name=" +
            // dataset.getName());
            String fullName = dataset.getName();
            if (fullName == null) fullName = "";
            Dataset tParentDataset = dataset.getParentDataset();
            while (tParentDataset != null) {
              String tpName = tParentDataset.getName();
              if (String2.isSomething(tpName)) fullName = tpName + ", " + fullName;
              tParentDataset = tParentDataset.getParentDataset();
            }
            String2.ifSomethingConcat(
                title, "",
                fullName); // 2020-01-17 in netcdfjava 4.6, there was dataset.getFullName()
            String2.ifSomethingConcat(history, "\n", dataset.getHistory());

            list = dataset.getKeywords();
            if (list != null) {
              StringBuilder sb = new StringBuilder();
              for (int i = 0; i < list.size(); i++) {
                Vocab v = (Vocab) list.get(i);
                // if (i == 0) String2.listMethods(v);
                sb.append(v.getText() + ", ");
              }
              if (sb.length() > 0) atts.add("keywords", sb.toString());
            }

            // list = dataset.getMetadata();
            // if (list != null)
            //    String2.log("* Metadata:      " + String2.toNewlineString(list.toArray()));

            // String2.log("* Name:          " + dataset.getName());  //1day

            String2.ifSomethingConcat(history, "\n", dataset.getProcessing());

            atts.add("id", dataset.getID());
            atts.add("naming_authority", dataset.getAuthority());

            list = dataset.getPublishers();
            if (list != null && list.size() > 0) {
              Source source = (Source) list.get(0);
              atts.add("publisher_name", source.getName());
              atts.add("publisher_email", source.getEmail());
              atts.add("publisher_url", source.getUrl());
            }

            // suggest title
            title = new StringBuilder(removeExtensionsFromTitle(title.toString())); // e.g., .grib
            String2.replaceAll(title, "/", ", ");
            String2.replaceAll(title, "_.", " ");
            String2.replaceAll(title, '_', ' ');
            String2.replaceAll(title, '\n', ' ');
            String2.replaceAll(title, "avhrr AVHRR", "AVHRR");
            String2.replaceAllIgnoreCase(title, "aggregate", "");
            String2.replaceAllIgnoreCase(title, "aggregation", "");
            String2.replaceAllIgnoreCase(title, "ghrsst", "GHRSST");
            String2.replaceAllIgnoreCase(title, "ncml", "");
            String2.replaceAllIgnoreCase(title, "Data iridl.ldeo.columbia.edu SOURCES ", "");
            String2.replaceAllIgnoreCase(title, "data opendap.jpl.nasa.gov opendap ", "");
            String2.whitespacesToSpace(title);
            int dpo = title.lastIndexOf(" dodsC ");
            if (dpo >= 0) title.delete(0, dpo + 7);
            atts.add("title", title.toString());

            if (tAck.length() > 0) atts.add("acknowledgement", tAck.toString());
            if (history.length() > 0) atts.add("history", history.toString());
            if (String2.isSomething(infoUrl)) atts.add("infoUrl", infoUrl);
            if (tLicense.length() > 0) atts.add("license", tLicense.toString());
            if (tSummary.length() > 0) atts.add("summary", tSummary.toString());
            // String2.pressEnterToContinue("atts=\n" + atts.toString());

            safelyGenerateDatasetsXml(
                baseUrl,
                -1, // tReloadEveryNMinutes,
                atts,
                writer,
                summary,
                "",
                datasetSuccessTimes,
                datasetFailureTimes);
          }
        } else {
          if (verbose)
            String2.log(
                "  reject opendap baseUrl="
                    + baseUrl
                    + " because it doesn't match "
                    + datasetNameRegex);
        }
      }

      // has nested datasets?
      List<Dataset> datasets = dataset.getDatasetsLogical();
      if (datasets != null) {
        if (reallyVerbose) String2.log("  processing " + datasets.size() + " nested datasets...");
        for (int i = 0; i < datasets.size(); i++) {
          processThreddsDataset(
              datasets.get(i),
              set,
              datasetNameRegex,
              pathRegex,
              negativePathRegex,
              writer,
              summary,
              datasetSuccessTimes,
              datasetFailureTimes); // recursive
        }
      }
      if (debugMode) String2.log("  exit");
    } catch (Exception e) {
      try {
        String msg =
            "\n"
                + String2.ERROR
                + " in processThreddsDataset "
                + dataset.toString()
                + "\n"
                + "catUrl="
                + catUrl
                + "\n"
                + MustBe.throwableToString(e);
        summary.append(msg);
        String2.log(msg);
      } catch (Exception e2) {
        String2.log("second Exception!");
      }
    }
  }
}<|MERGE_RESOLUTION|>--- conflicted
+++ resolved
@@ -56,7 +56,6 @@
  *
  * @author Bob Simons (was bob.simons@noaa.gov, now BobSimons2.00@gmail.com) 2007-06-04
  */
-<<<<<<< HEAD
 public class EDDGridFromDap extends EDDGrid {
 
   /**
@@ -121,8 +120,6 @@
         tDataVariables.add(getSDADVariableFromXml(xmlReader));
       else if (localTags.equals("<accessibleTo>")) {
       } else if (localTags.equals("</accessibleTo>")) tAccessibleTo = content;
-      else if (localTags.equals("<graphsAccessibleTo>")) {
-      } else if (localTags.equals("</graphsAccessibleTo>")) tGraphsAccessibleTo = content;
       else if (localTags.equals("<graphsAccessibleTo>")) {
       } else if (localTags.equals("</graphsAccessibleTo>")) tGraphsAccessibleTo = content;
       else if (localTags.equals("<accessibleViaWMS>")) {
@@ -311,116 +308,6 @@
       // set creationTimeMillis to time of previous creation, so next time
       // to be reloaded will be same as if ERDDAP hadn't been restarted.
       creationTimeMillis = quickRestartAttributes.getLong("creationTimeMillis");
-=======
-public class EDDGridFromDap extends EDDGrid { 
-
-    /** Indicates if data can be transmitted in a compressed form.
-     * It is unlikely anyone would want to change this. */
-    public static boolean acceptDeflate = true;
-
-
-    /**
-     * This constructs an EDDGridFromDap based on the information in an .xml file.
-     * 
-     * @param erddap if known in this context, else null
-     * @param xmlReader with the &lt;erddapDatasets&gt;&lt;dataset type="EDDGridFromDap"&gt; 
-     *    having just been read.  
-     * @return an EDDGridFromDap.
-     *    When this returns, xmlReader will have just read &lt;erddapDatasets&gt;&lt;/dataset&gt; .
-     * @throws Throwable if trouble
-     */
-    public static EDDGridFromDap fromXml(Erddap erddap, SimpleXMLReader xmlReader) throws Throwable {
-
-        //data to be obtained (or not)
-        if (verbose) String2.log("\n*** constructing EDDGridFromDap(xmlReader)...");
-        String tDatasetID = xmlReader.attributeValue("datasetID"); 
-        Attributes tGlobalAttributes = null;
-        String tAccessibleTo = null;
-        String tGraphsAccessibleTo = null;
-        boolean tAccessibleViaWMS = true;
-        StringArray tOnChange = new StringArray();
-        String tFgdcFile = null;
-        String tIso19115File = null;
-        ArrayList tAxisVariables = new ArrayList();
-        ArrayList tDataVariables = new ArrayList();
-        int tReloadEveryNMinutes = DEFAULT_RELOAD_EVERY_N_MINUTES;
-        int tUpdateEveryNMillis = 0;
-        String tLocalSourceUrl = null;
-        String tDefaultDataQuery = null;
-        String tDefaultGraphQuery = null;
-        int tnThreads = -1; //interpret invalid values (like -1) as EDStatic.nGridThreads
-        boolean tDimensionValuesInMemory = true;
-
-        //process the tags
-        String startOfTags = xmlReader.allTags();
-        int startOfTagsN = xmlReader.stackSize();
-        int startOfTagsLength = startOfTags.length();
-
-        while (true) {
-            xmlReader.nextTag();
-            String tags = xmlReader.allTags();
-            String content = xmlReader.content();
-            //String2.log(">>  tags=" + tags + content);
-            if (xmlReader.stackSize() == startOfTagsN) 
-                break; //the </dataset> tag
-            String localTags = tags.substring(startOfTagsLength);
-            //String2.log(">>  localTags=" + localTags + content);
-
-            //try to make the tag names as consistent, descriptive and readable as possible
-            if (localTags.equals("<addAttributes>"))
-                tGlobalAttributes = getAttributesFromXml(xmlReader);
-            else if (localTags.equals( "<altitudeMetersPerSourceUnit>")) 
-                throw new SimpleException(EDVAlt.stopUsingAltitudeMetersPerSourceUnit);
-            else if (localTags.equals( "<axisVariable>")) tAxisVariables.add(getSDAVVariableFromXml(xmlReader));           
-            else if (localTags.equals( "<dataVariable>")) tDataVariables.add(getSDADVariableFromXml(xmlReader));           
-            else if (localTags.equals( "<accessibleTo>")) {}
-            else if (localTags.equals("</accessibleTo>")) tAccessibleTo = content;
-            else if (localTags.equals( "<graphsAccessibleTo>")) {}
-            else if (localTags.equals("</graphsAccessibleTo>")) tGraphsAccessibleTo = content;
-            else if (localTags.equals( "<accessibleViaWMS>")) {}
-            else if (localTags.equals("</accessibleViaWMS>")) tAccessibleViaWMS = String2.parseBoolean(content);
-            else if (localTags.equals( "<reloadEveryNMinutes>")) {}
-            else if (localTags.equals("</reloadEveryNMinutes>")) tReloadEveryNMinutes = String2.parseInt(content); 
-            else if (localTags.equals( "<updateEveryNMillis>")) {}
-            else if (localTags.equals("</updateEveryNMillis>")) tUpdateEveryNMillis = String2.parseInt(content); 
-            else if (localTags.equals( "<sourceUrl>")) {}
-            else if (localTags.equals("</sourceUrl>")) tLocalSourceUrl = content; 
-            else if (localTags.equals( "<onChange>")) {}
-            else if (localTags.equals("</onChange>")) tOnChange.add(content); 
-            else if (localTags.equals( "<fgdcFile>")) {}
-            else if (localTags.equals("</fgdcFile>"))     tFgdcFile = content; 
-            else if (localTags.equals( "<iso19115File>")) {}
-            else if (localTags.equals("</iso19115File>")) tIso19115File = content; 
-            else if (localTags.equals( "<defaultDataQuery>")) {}
-            else if (localTags.equals("</defaultDataQuery>")) tDefaultDataQuery = content; 
-            else if (localTags.equals( "<defaultGraphQuery>")) {}
-            else if (localTags.equals("</defaultGraphQuery>")) tDefaultGraphQuery = content; 
-            else if (localTags.equals( "<nThreads>")) {}
-            else if (localTags.equals("</nThreads>")) tnThreads = String2.parseInt(content); 
-            else if (localTags.equals( "<dimensionValuesInMemory>")) {}
-            else if (localTags.equals("</dimensionValuesInMemory>")) tDimensionValuesInMemory = String2.parseBoolean(content);
-
-            else xmlReader.unexpectedTagException();
-        }
-        int nav = tAxisVariables.size();
-        Object ttAxisVariables[][] = nav == 0? null : new Object[nav][];
-        for (int i = 0; i < tAxisVariables.size(); i++)
-            ttAxisVariables[i] = (Object[])tAxisVariables.get(i);
-
-        int ndv = tDataVariables.size();
-        Object ttDataVariables[][] = new Object[ndv][];
-        for (int i = 0; i < tDataVariables.size(); i++)
-            ttDataVariables[i] = (Object[])tDataVariables.get(i);
-
-        return new EDDGridFromDap(tDatasetID, 
-            tAccessibleTo, tGraphsAccessibleTo, tAccessibleViaWMS,
-            tOnChange, tFgdcFile, tIso19115File,
-            tDefaultDataQuery, tDefaultGraphQuery, tGlobalAttributes,
-            ttAxisVariables,
-            ttDataVariables,
-            tReloadEveryNMinutes, tUpdateEveryNMillis, tLocalSourceUrl, 
-            tnThreads, tDimensionValuesInMemory);
->>>>>>> 0159315a
     }
 
     // open the connection to the opendap source
@@ -1770,7 +1657,7 @@
       String ts = "" + (float) latSpacing;
       if (tTitle.indexOf(ts)
           < 0) { // not ideal. This will fail (in a safe way) if version# (or ...) in title and
-                 // spacing both equal 1.0.
+        // spacing both equal 1.0.
         tTitle += ", " + ts + "°";
         axisAddTable.globalAttributes().set("title", tTitle);
       }
