--- conflicted
+++ resolved
@@ -245,11 +245,8 @@
   @FeatureFlag public boolean redirectDocumentationToGitHubIo = true;
   @FeatureFlag public boolean useSisISO19115 = false;
   @FeatureFlag public boolean useHeadersForUrl = false;
-<<<<<<< HEAD
   @FeatureFlag public boolean generateCroissantSchema = true;
-=======
   @FeatureFlag public boolean taskCacheClear = true;
->>>>>>> 5a7196d5
 
   public EDConfig(String webInfParentDirectory) throws Exception {
     fullPaletteDirectory = webInfParentDirectory + "WEB-INF/cptfiles/";
