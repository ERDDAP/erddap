<?xml version="1.0" encoding="UTF-8"?>
<!-- 

* Update ERDDAP version number below in ...
   <version>2.24-SNAPSHOT</version>

* Update the version numbers starting with <plugins> section.
  Website to search for maven plugins and dependencies: https://mvnrepository.com/ 

* Compile in Maven and gather dependency .jar files
  (pom.xml based on Kyle's pom from https://github.com/axiom-data-science/erddap )

  From DOS command line (or Bash) (after synchToMaven.sh has copied source files to Maven dir):
      //mvn -help 
      //add -e for full error messages
      //add -X for debug messages
      cd \programs\mavenERDDAP\ERDDAP  
      set "JAVA_HOME=C:\programs\jdk-17.0.3+7"      
      mvn clean               //removes previously generated .class files and ...
      mvn compile             //uses javac.  Identifies missing dependencies/.jars.  
      mvn dependency:analyze  //Identifies excess or missing dependencies/.jars.
                              //  Expected: 
                              //    WARNINGS for postgresql.jar and Cassandra dependencies:
                              //      slf4j, guava, lz4, metrics, netty, snappy, aws-crt.
      mvn package             //Creates a war in \programs\mavenERDDAP\ERDDAP\target

   or: mvn clean install -U   //clears out cached information (more thoroughly than 'clean') and does it all?

* Run TestAll.

-->
<project xmlns="http://maven.apache.org/POM/4.0.0" xmlns:xsi="http://www.w3.org/2001/XMLSchema-instance"
    xsi:schemaLocation="http://maven.apache.org/POM/4.0.0 http://maven.apache.org/xsd/maven-4.0.0.xsd">
    <modelVersion>4.0.0</modelVersion>

    <groupId>gov.noaa.pfel.erddap</groupId>
    <artifactId>ERDDAP</artifactId>
    <version>2.25</version>
    <packaging>war</packaging>

    <name>erddap</name>
    <url>https://coastwatch.pfeg.noaa.gov/erddap/index.html</url>

    <properties>
        <project.build.sourceEncoding>UTF-8</project.build.sourceEncoding>
        <erddapcontent.download.version>content1.0.0</erddapcontent.download.version>
        <erddapreffiles.download.version>1.0.0</erddapreffiles.download.version>
        <netcdfJavaVersion>5.6.0</netcdfJavaVersion>
        <test.resources.version>test1.04</test.resources.version>
        <jettyVersion>12.0.14</jettyVersion>
        <error-prone.version>2.27.0</error-prone.version>
    </properties>

    <repositories>
        <!-- Use this if you switch away from netcdfAll.jar to modules - or just to get Zarr module.
             Published advice: https://docs.unidata.ucar.edu/netcdf-java/current/userguide/using_netcdf_java_artifacts.html
             Repository https://artifacts.unidata.ucar.edu/repository/unidata-all/      (on web page)
                or      https://artifacts.unidata.ucar.edu/repository/unidata-releases/ (privately)
              Browse either https://artifacts.unidata.ucar.edu/#browse/browse
             -->
        <repository>
            <id>unidata-all</id>   
            <name>UNIDATA All</name>
            <url>https://artifacts.unidata.ucar.edu/repository/unidata-all/</url>
        </repository>
    </repositories>

    <build>
        <sourceDirectory>WEB-INF/classes</sourceDirectory>
        <resources>
            <resource>
                <directory>src/main/resources</directory>
            </resource>
        </resources>
        <plugins>
            <plugin>
                <artifactId>maven-dependency-plugin</artifactId>
                <executions>
                    <execution>
                        <?m2e execute onConfiguration?>
                        <phase>validate</phase>
                        <goals>
                            <goal>copy-dependencies</goal>
                        </goals>
                        <configuration>
                            <outputDirectory>WEB-INF/lib</outputDirectory>
                        </configuration>
                    </execution>
                </executions>
            </plugin>
            <plugin>
                <artifactId>maven-clean-plugin</artifactId>
                <version>3.4.0</version>
                <configuration>
                    <filesets>
                        <fileset>
                            <directory>WEB-INF/lib</directory>
                            <followSymlinks>false</followSymlinks>
                        </fileset>
                    </filesets>
                </configuration>
            </plugin>
            <plugin>
                <!-- https://mvnrepository.com/artifact/org.apache.maven.plugins/maven-compiler-plugin -->
                <groupId>org.apache.maven.plugins</groupId>
                <artifactId>maven-compiler-plugin</artifactId>
                <version>3.13.0</version>
                <configuration>
                    <failOnError>true</failOnError>
                    <source>21</source>   <!-- java version -->
                    <target>21</target>
                    <encoding>UTF-8</encoding>
                    <compilerArgs>
                        <arg>-XDcompilePolicy=simple</arg>
                        <arg>-Xplugin:ErrorProne -Xep:JdkObsolete:OFF -Xep:MutablePublicArray:OFF -Xep:AlreadyChecked:OFF -Xep:JavaUtilDate:OFF -Xep:NonApiType:OFF -Xep:StringCaseLocaleUsage:OFF -Xep:DefaultCharset:OFF -Xep:EmptyCatch:OFF -Xep:UnusedVariable:OFF -Xep:StringSplitter:OFF -Xep:JavaLangClash:OFF -Xep:CatchAndPrintStackTrace:OFF -Xep:NotJavadoc:OFF -Xep:InvalidBlockTag:OFF -Xep:MissingSummary:OFF -Xep:EmptyBlockTag:OFF -Xep:InvalidParam:OFF -Xep:InvalidThrows:OFF -Xep:ReturnFromVoid:OFF</arg>
                    </compilerArgs>
                    <excludes>
                        <exclude>gov/noaa/pfel/coastwatch/sgt/LandMask.javaINACTIVE</exclude>
                        <exclude>gov/noaa/pfel/coastwatch/sgt/MapGraph.javaINACTIVE</exclude>
                        <exclude>gov/noaa/pfel/coastwatch/sgt/MapProj.javaINACTIVE</exclude>
                        <exclude>gov/noaa/pfel/coastwatch/sgt/GSHHSNewOnHold.java_NOT_YET</exclude>
                        <exclude>gov/noaa/pfel/coastwatch/griddata/Grd.javaINACTIVE</exclude>
                        <exclude>gov/noaa/pfel/coastwatch/griddata/GridDataSetCWOpendap.javaINACTIVE</exclude>
                        <exclude>gov/noaa/pfel/coastwatch/griddata/GridDataSetPathfinder.javaINACTIVE</exclude>
                        <exclude>gov/noaa/pfel/coastwatch/griddata/WriteShapefile.javaINACTIVE</exclude>
                        <exclude>gov/noaa/pfel/coastwatch/pointdata/DigirIobisTDSP.javaINACTIVE</exclude>
                        <exclude>gov/noaa/pfel/coastwatch/pointdata/DigirObisTDSP.javaINACTIVE</exclude>
                        <exclude>gov/noaa/pfel/coastwatch/hdf/HdfWriter.javaINACTIVE</exclude>
                        <exclude>gov/noaa/pfel/coastwatch/HelloWorld.javaINACTIVE</exclude>
                        <exclude>gov/noaa/pfel/erddap/dataset/EDDTableFromBinaryFile.javaINACTIVE</exclude>
                        <exclude>gov/noaa/pfel/erddap/dataset/EDDTableFromMatFiles.javaINACTIVE</exclude>
                        <exclude>gov/noaa/pfel/erddap/dataset/EDDTableCopyPost.javaINACTIVE</exclude>
                        <exclude>gov/noaa/pfel/erddap/dataset/EDDTableFromBMDE.javaINACTIVE</exclude>
                        <exclude>gov/noaa/pfel/erddap/dataset/EDDTableFromMWFS.javaINACTIVE</exclude>
                        <exclude>gov/noaa/pfel/erddap/dataset/EDDTableFromNOS.javaINACTIVE</exclude>
                        <exclude>gov/noaa/pfel/erddap/dataset/EDDTableFromNcSequenceFiles.javaNOT_FINISHED</exclude>
                        <exclude>gov/noaa/pfel/erddap/dataset/EDDTableFromNWISDV.javaINACTIVE</exclude>
                        <exclude>gov/noaa/pfel/erddap/dataset/EDDTableFromPostDatabase.javaINACTIVE</exclude>
                        <exclude>gov/noaa/pfel/erddap/dataset/EDDTableFromPostNcFiles.javaINACTIVE</exclude>
                        <exclude>gov/noaa/pfel/coastwatch/util/FileVisitorDNLS.javaOLD</exclude>
                    </excludes>
                    <annotationProcessorPaths>
                        <path>
                            <groupId>com.google.errorprone</groupId>
                            <artifactId>error_prone_core</artifactId>
                            <version>${error-prone.version}</version>
                        </path>
                        <!-- Other annotation processors go here.

                        If 'annotationProcessorPaths' is set, processors will no longer be
                        discovered on the regular -classpath; see also 'Using Error Prone
                        together with other annotation processors' below. -->
                    </annotationProcessorPaths>
                </configuration>
            </plugin>
            <plugin>
                <groupId>org.apache.maven.plugins</groupId>
                <artifactId>maven-enforcer-plugin</artifactId>
                <version>3.5.0</version>
                <executions>
                    <execution>
                        <id>enforce-maven</id>
                        <goals>
                            <goal>enforce</goal>
                        </goals>
                        <configuration>
                            <rules>
                                <requireMavenVersion>
                                    <version>3.6.3</version>
                                </requireMavenVersion>
                            </rules>
                        </configuration>
                    </execution>
                    <execution>
                        <id>no-test-data-in-src-test-resources</id>
                        <goals>
                            <goal>enforce</goal>
                        </goals>
                        <configuration>
                            <rules>
                                <requireFilesDontExist>
                                    <message>Test data directories should be removed from src/test/resources</message>
                                    <files>
                                        <file>${project.basedir}/src/test/resources/data</file>
                                        <file>${project.basedir}/src/test/resources/largeFiles</file>
                                        <file>${project.basedir}/src/test/resources/largePoints</file>
                                        <file>${project.basedir}/src/test/resources/largeSatellite</file>
                                    </files>
                                </requireFilesDontExist>
                            </rules>
                        </configuration>
                    </execution>
                </executions>
            </plugin>

            <!-- https://mvnrepository.com/artifact/org.apache.maven.plugins/maven-war-plugin -->
            <plugin>
                <groupId>org.apache.maven.plugins</groupId>
                <artifactId>maven-war-plugin</artifactId>
                <version>3.4.0</version>
                <configuration>
                    <attachClasses>true</attachClasses>
                    <warSourceDirectory>${project.basedir}</warSourceDirectory>
                    <warSourceExcludes>**/*.java, **/*.javaINACTIVE, **/*.javaInactive, **/*.java_NOT_YET, **/*.javaNOT_FINISHED, **/*.javaOLD, content/**, data/**, development/**, test-data/**, /src/test/**, target/**, src/**, WEB-INF/classes/gov/noaa/pfel/coastwatch/log.*, WEB-INF/lib/**, WEB-INF/NetCheck.*, WEB-INF/*.web.xml, WEB-INF/DoubleCenterGrids.sh, WEB-INF/FileVisitorDNLS.sh, WEB-INF/FindDuplicateTime.*, WEB-INF/GenerateO*, WEB-INF/GenerateT*, WEB-INF/GridSaveAs*, WEB-INF/incompleteMainCatalog.xml, WEB-INF/iobis.m, WEB-INF/obis.m, WEB-INF/MapViewer.*, WEB-INF/QN2005193*, WEB-INF/ValidateDataSetProperties*, WEB-INF/fonts/**, WEB-INF/temp/**, WEB-INF/ref/*.zip, *.*, translation/**, .mvn/**, .settings/**, .github/**, .vscode/**</warSourceExcludes>
                </configuration>
            </plugin>
            <plugin>
                <groupId>org.apache.maven.plugins</groupId>
                <artifactId>maven-source-plugin</artifactId>
                <version>3.3.1</version>
                <executions>
                    <execution>
                        <id>attach-sources</id>
                        <phase>verify</phase>
                        <goals>
                            <goal>jar-no-fork</goal>
                        </goals>
                    </execution>
                </executions>
            </plugin>

            <!-- https://mvnrepository.com/artifact/org.eclipse.jetty/jetty-maven-plugin -->
            <plugin>
                <groupId>org.eclipse.jetty.ee10</groupId>
                <artifactId>jetty-ee10-maven-plugin</artifactId>
                <version>${jettyVersion}</version>
                <configuration>
                    <webApp>
                        <contextPath>/erddap</contextPath>
                        <descriptor>${project.basedir}/WEB-INF/web.xml</descriptor>
                    </webApp>
                    <!-- necessary to override the default classesDirectory ${project.basedir}/target/classes due to:
                    https://github.com/ERDDAP/erddap/blob/33e6e531484b0cc6ed461f0640b1f0ad3b83e45b/WEB-INF/classes/com/cohort/util/File2.java#L216-->
                    <classesDirectory>${project.build.directory}/${project.build.finalName}/WEB-INF/classes</classesDirectory>
                    <scan>0</scan>
                </configuration>
            </plugin>
            <plugin>
                <groupId>org.apache.maven.plugins</groupId>
                <artifactId>maven-antrun-plugin</artifactId>
                <version>3.1.0</version>
                <executions>
                    <!-- create data directory for testing -->
                    <execution>
                        <?m2e execute onConfiguration?>
                        <id>make-data-dir</id>
                        <phase>initialize</phase>
                        <goals>
                            <goal>run</goal>
                        </goals>
                        <configuration>
                            <target>
                                <mkdir dir="${project.basedir}/target/data"/>
                            </target>
                        </configuration>
                    </execution>
                </executions>
            </plugin>
            <plugin>
                <groupId>com.googlecode.maven-download-plugin</groupId>
                <artifactId>download-maven-plugin</artifactId>
                <version>1.11.0</version>
                <executions>
                    <execution>
                        <id>download-content</id>
                        <phase>initialize</phase>
                        <goals>
                            <goal>wget</goal>
                        </goals>
                        <configuration>
                            <url>https://github.com/ERDDAP/erddapContent/releases/download/${erddapcontent.download.version}/erddapContent.zip</url>
                            <unpack>true</unpack>
                            <outputDirectory>${project.basedir}</outputDirectory>
                            <skip>${skipResourceDownload}</skip>
                        </configuration>
                    </execution>
                    <execution>
                        <id>download-etopo</id>
                        <phase>initialize</phase>
                        <goals>
                            <goal>wget</goal>
                        </goals>
                        <configuration>
                            <url>https://github.com/ERDDAP/ERDDAPRefFiles/releases/download/${erddapreffiles.download.version}/etopo1_ice_g_i2.zip</url>
                            <unpack>true</unpack>
                            <outputDirectory>${project.basedir}/WEB-INF/ref/</outputDirectory>
                            <skip>${skipResourceDownload}</skip>
                        </configuration>
                    </execution>
                    <execution>
                        <id>download-ref</id>
                        <phase>initialize</phase>
                        <goals>
                            <goal>wget</goal>
                        </goals>
                        <configuration>
                            <url>https://github.com/ERDDAP/ERDDAPRefFiles/releases/download/${erddapreffiles.download.version}/ref_files.zip</url>
                            <unpack>true</unpack>
                            <outputDirectory>${project.basedir}/WEB-INF/ref/</outputDirectory>
                            <skip>${skipResourceDownload}</skip>
                        </configuration>
                    </execution>

                    <execution>
                        <id>download-test-resources-data</id>
                        <phase>generate-test-resources</phase>
                        <goals>
                            <goal>wget</goal>
                        </goals>
                        <configuration>
                            <url>https://github.com/ERDDAP/erddapTest/releases/download/${test.resources.version}/data.zip</url>
                            <unpack>true</unpack>
                            <outputDirectory>${project.basedir}/test-data</outputDirectory>
                            <skip>${skipTestResourceDownload}</skip>
                        </configuration>
                    </execution>
                    <execution>
                        <id>download-test-resources-largeFiles</id>
                        <phase>generate-test-resources</phase>
                        <goals>
                            <goal>wget</goal>
                        </goals>
                        <configuration>
                            <url>https://github.com/ERDDAP/erddapTest/releases/download/${test.resources.version}/largeFiles.zip</url>
                            <unpack>true</unpack>
                            <outputDirectory>${project.basedir}/test-data</outputDirectory>
                            <skip>${skipTestResourceDownload}</skip>
                        </configuration>
                    </execution>
                    <execution>
                        <id>download-test-resources-largePoints</id>
                        <phase>generate-test-resources</phase>
                        <goals>
                            <goal>wget</goal>
                        </goals>
                        <configuration>
                            <url>https://github.com/ERDDAP/erddapTest/releases/download/${test.resources.version}/largePoints.zip</url>
                            <unpack>true</unpack>
                            <outputDirectory>${project.basedir}/test-data</outputDirectory>
                            <skip>${skipTestResourceDownload}</skip>
                        </configuration>
                    </execution>
                    <execution>
                        <id>download-test-resources-largeSatellite</id>
                        <phase>generate-test-resources</phase>
                        <goals>
                            <goal>wget</goal>
                        </goals>
                        <configuration>
                            <url>https://github.com/ERDDAP/erddapTest/releases/download/${test.resources.version}/largeSatellite.zip</url>
                            <unpack>true</unpack>
                            <outputDirectory>${project.basedir}/test-data</outputDirectory>
                            <skip>${skipTestResourceDownload}</skip>
                        </configuration>
                    </execution>
                </executions>
            </plugin>
            <plugin>
                <artifactId>maven-surefire-plugin</artifactId>
                <version>3.5.1</version>
                <configuration>
<<<<<<< HEAD
                    <argLine>${surefire.jacoco.args}</argLine>
=======
                    <additionalClasspathElements>
                        <additionalClasspathElement>${project.basedir}/test-data</additionalClasspathElement>
                    </additionalClasspathElements>
>>>>>>> 9f7ecf4b
                    <excludedGroups>Jetty, Slow, LargeFiles, Flaky, AWS, LocalERDDAP, Password, Thredds, ExternalERDDAP, MissingFile, ExternalOther, IncompleteTest, RequiresContent, MissingDataset</excludedGroups>
                </configuration>
            </plugin>
            <plugin>
                <groupId>org.apache.maven.plugins</groupId>
                <artifactId>maven-failsafe-plugin</artifactId>
                <version>3.5.1</version>
                <executions>
                    <execution>
                        <goals>
                            <goal>integration-test</goal>
                            <goal>verify</goal>
                        </goals>
                        <configuration>
<<<<<<< HEAD
                            <argLine>${failsafe.jacoco.args}</argLine>
=======
                            <additionalClasspathElements>
                                <additionalClasspathElement>${project.basedir}/test-data</additionalClasspathElement>
                            </additionalClasspathElements>
>>>>>>> 9f7ecf4b
                            <groups>Jetty, Slow</groups>
                            <excludedGroups>LargeFiles, Flaky, AWS, LocalERDDAP, Password, Thredds, ExternalERDDAP, MissingFile, ExternalOther, IncompleteTest, RequiresContent, MissingDataset</excludedGroups>
                            <includes>
                                <include>**/IT*.java</include>
                                <include>**/*IT.java</include>
                                <include>**/*ITCase.java</include>
                                <include>**/*Test*.java</include>
                            </includes>
                        </configuration>
                    </execution>
                </executions>
            </plugin>
            <plugin>
                <groupId>com.github.spotbugs</groupId>
                <artifactId>spotbugs-maven-plugin</artifactId>
                <version>4.8.6.4</version>
                <configuration>
                    <maxHeap>2048</maxHeap>
                    <includeFilterFile>spotbugs-security-include.xml</includeFilterFile>
                    <excludeFilterFile>spotbugs-security-exclude.xml</excludeFilterFile>
                    <plugins>
                        <plugin>
                            <groupId>com.h3xstream.findsecbugs</groupId>
                            <artifactId>findsecbugs-plugin</artifactId>
                            <version>1.12.0</version>
                        </plugin>
                    </plugins>
                </configuration>
            </plugin>
            <plugin>
                <groupId>org.jacoco</groupId>
                <artifactId>jacoco-maven-plugin</artifactId>
                <version>0.8.12</version>
                <executions>
                    <execution>
                    <id>before-unit-test-execution</id>
                    <goals>
                    <goal>prepare-agent</goal>
                    </goals>
                    <configuration>
                    <destFile>${project.build.directory}/jacoco-output/jacoco-unit-tests.exec</destFile>
                    <propertyName>surefire.jacoco.args</propertyName>
                    </configuration>
                </execution>
                <execution>
                    <id>after-unit-test-execution</id>
                    <phase>test</phase>
                    <goals>
                        <goal>report</goal>
                    </goals>
                    <configuration>
                        <dataFile>${project.build.directory}/jacoco-output/jacoco-unit-tests.exec</dataFile>
                        <outputDirectory>${project.reporting.outputDirectory}/jacoco-unit-test-coverage-report</outputDirectory>
                    </configuration>
                    </execution>
                    <execution>
                    <id>before-integration-test-execution</id>
                    <phase>pre-integration-test</phase>
                    <goals>
                        <goal>prepare-agent</goal>
                    </goals>
                    <configuration>
                        <destFile>${project.build.directory}/jacoco-output/jacoco-integration-tests.exec</destFile>
                        <propertyName>failsafe.jacoco.args</propertyName>
                    </configuration>
                    </execution>
                    <execution>
                    <id>after-integration-test-execution</id>
                    <phase>post-integration-test</phase>
                    <goals>
                        <goal>report</goal>
                    </goals>
                    <configuration>
                        <dataFile>${project.build.directory}/jacoco-output/jacoco-integration-tests.exec</dataFile>
                        <outputDirectory>${project.reporting.outputDirectory}/jacoco-integration-test-coverage-report</outputDirectory>
                    </configuration>
                    </execution>
                    <execution>
                    <id>merge-unit-and-integration</id>
                    <phase>post-integration-test</phase>
                    <goals>
                        <goal>merge</goal>
                    </goals>
                    <configuration>
                        <fileSets>
                        <fileSet>
                            <directory>${project.build.directory}/jacoco-output/</directory>
                            <includes>
                            <include>*.exec</include>
                            </includes>
                        </fileSet>
                        </fileSets>
                        <destFile>${project.build.directory}/jacoco-output/merged.exec</destFile>
                    </configuration>
                    </execution>
                    <execution>
                    <id>create-merged-report</id>
                    <phase>post-integration-test</phase>
                    <goals>
                        <goal>report</goal>
                    </goals>
                    <configuration>
                        <dataFile>${project.build.directory}/jacoco-output/merged.exec</dataFile>
                        <outputDirectory>${project.reporting.outputDirectory}/jacoco-merged-test-coverage-report</outputDirectory>
                    </configuration>
                    </execution>
                </executions>
            </plugin>
            <plugin>
                <groupId>com.cosium.code</groupId>
                <artifactId>git-code-format-maven-plugin</artifactId>
                <version>5.3</version>
                <executions>
                    <!-- On commit, format the modified files -->
                    <execution>
                        <?m2e execute onConfiguration?>
                        <id>install-formatter-hook</id>
                        <goals>
                            <goal>install-hooks</goal>
                        </goals>
                    </execution>
                    <!-- On Maven verify phase, fail if any file
                    (including unmodified) is badly formatted -->
                    <execution>
                        <id>validate-code-format</id>
                        <goals>
                            <goal>validate-code-format</goal>
                        </goals>
                    </execution>
                </executions>
                <dependencies>
                    <!-- Enable https://github.com/google/google-java-format -->
                    <dependency>
                    <groupId>com.cosium.code</groupId>
                    <artifactId>google-java-format</artifactId>
                    <version>5.3</version>
                    </dependency>
                </dependencies>
                <configuration>
                    <formatterOptions>
                        <!-- Use AOSP style instead of Google Style (4-space indentation). -->
                        <googleJavaFormat.aosp>false</googleJavaFormat.aosp>
                        <!-- Format the javadoc -->
                        <googleJavaFormat.formatJavadoc>true</googleJavaFormat.formatJavadoc>
                        <!-- Fix import order and remove any unused imports, but do no other formatting. -->
                        <googleJavaFormat.fixImportsOnly>false</googleJavaFormat.fixImportsOnly>
                        <!-- Do not fix the import order. Unused imports will still be removed. -->
                        <googleJavaFormat.skipSortingImports>false</googleJavaFormat.skipSortingImports>
                        <!-- Do not remove unused imports. Imports will still be sorted. -->
                        <googleJavaFormat.skipRemovingUnusedImports>false</googleJavaFormat.skipRemovingUnusedImports>
                    </formatterOptions>
                </configuration>
            </plugin>
        </plugins>
        <pluginManagement>
          <plugins>
                <!-- https://mvnrepository.com/artifact/org.apache.maven.plugins/maven-resources-plugin -->
                <plugin>
                    <groupId>org.apache.maven.plugins</groupId>
                    <artifactId>maven-resources-plugin</artifactId>
                    <version>3.3.1</version>
                </plugin>
                <!-- https://mvnrepository.com/artifact/org.apache.maven.plugins/maven-dependency-plugin -->
                <plugin>
                    <groupId>org.apache.maven.plugins</groupId>
                    <artifactId>maven-dependency-plugin</artifactId>
                    <version>3.8.0</version>
                </plugin>
                <!-- https://mvnrepository.com/artifact/org.codehaus.plexus/plexus-utils -->
                <plugin>
                    <groupId>org.codehaus.plexus</groupId>
                    <artifactId>plexus-utils</artifactId>
                    <version>4.0.2</version>
                </plugin>
                <plugin>
                    <artifactId>maven-compiler-plugin</artifactId>
                    <version>3.13.0</version>
                </plugin>
            </plugins>
        </pluginManagement>
    </build>

    <dependencyManagement>
        <dependencies>

            <!-- https://mvnrepository.com/artifact/software.amazon.awssdk/bom 
                 Parent for reading/writing to AWS S3. -->
            <dependency>
              <groupId>software.amazon.awssdk</groupId>
              <artifactId>bom</artifactId>
              <version>2.28.23</version> <!-- and same number several places below -->
              <type>pom</type>
              <scope>import</scope>
            </dependency>

            <dependency>
                <groupId>org.junit</groupId>
                <artifactId>junit-bom</artifactId>
                <version>5.11.2</version>
                <type>pom</type>
                <scope>import</scope>
            </dependency>

            <!-- This is needed due to indirect dependency in cdm-core -->
            <!-- https://mvnrepository.com/artifact/com.google.protobuf/protobuf-java -->
            <dependency>
                <groupId>com.google.protobuf</groupId>
                <artifactId>protobuf-java</artifactId>
                <version>3.25.5</version>
            </dependency>

            <!--
            The below are here to force updated dependencies of the hadoop libraries.
            The default selections have security vulnerabilities. Ideally we wouldn't be including
            hadoop at all, but parquet currently has dependencies on hadoop to read and write files.
            -->
            <!-- https://mvnrepository.com/artifact/org.apache.avro/avro -->
            <dependency>
                <groupId>org.apache.avro</groupId>
                <artifactId>avro</artifactId>
                <version>1.12.0</version>
            </dependency>
            <!-- https://mvnrepository.com/artifact/dnsjava/dnsjava -->
            <dependency>
                <groupId>dnsjava</groupId>
                <artifactId>dnsjava</artifactId>
                <version>3.6.2</version>
            </dependency>
            <!-- https://mvnrepository.com/artifact/org.bouncycastle/bcprov-jdk18on -->
            <dependency>
                <groupId>org.bouncycastle</groupId>
                <artifactId>bcprov-jdk18on</artifactId>
                <version>1.78.1</version>
            </dependency>
            <!-- https://mvnrepository.com/artifact/org.apache.commons/commons-configuration2 -->
            <dependency>
                <groupId>org.apache.commons</groupId>
                <artifactId>commons-configuration2</artifactId>
                <version>2.11.0</version>
            </dependency>
            <!-- https://mvnrepository.com/artifact/com.nimbusds/nimbus-jose-jwt -->
            <dependency>
                <groupId>com.nimbusds</groupId>
                <artifactId>nimbus-jose-jwt</artifactId>
                <version>9.41.2</version>
            </dependency>
        </dependencies>
    </dependencyManagement>

    <dependencies>

        <!-- https://mvnrepository.com/artifact/jakarta.servlet/jakarta.servlet-api  -->
        <dependency>
            <groupId>jakarta.servlet</groupId>
            <artifactId>jakarta.servlet-api</artifactId>
            <version>6.1.0</version>
            <scope>provided</scope>
            <!-- Tomcat8 needed this. Tomcat10 doesn't allow it.
            <configuration>
                <port>8081</port>
                <path>/erddap</path>
            </configuration -->
        </dependency> 

        <dependency>
            <groupId>org.junit.jupiter</groupId>
            <artifactId>junit-jupiter</artifactId>
            <scope>test</scope>
        </dependency>

        <dependency>
            <groupId>org.eclipse.jetty</groupId>
            <artifactId>jetty-server</artifactId>
            <version>${jettyVersion}</version>
            <scope>test</scope>
        </dependency>

        <dependency>
            <groupId>org.eclipse.jetty.ee10</groupId>
            <artifactId>jetty-ee10-servlet</artifactId>
            <version>${jettyVersion}</version>
            <scope>test</scope>
        </dependency>

        <dependency>
            <groupId>org.eclipse.jetty.ee10</groupId>
            <artifactId>jetty-ee10-webapp</artifactId>
            <version>${jettyVersion}</version>
            <scope>test</scope>
        </dependency>

        <!-- Kyle had this: 
             https://mvnrepository.com/artifact/org.apache.ant/ant 
        <dependency>
            <groupId>org.apache.ant</groupId>
            <artifactId>ant</artifactId>
            <version>1.10.9</version>
        </dependency>   -->

       <!-- https://mvnrepository.com/artifact/com.github.librepdf/openpdf -->
        <dependency>
            <groupId>com.github.librepdf</groupId>
            <artifactId>openpdf</artifactId>
            <version>2.0.3</version>
        </dependency>

        <!-- Kyle had this: 
        <dependency>
            <groupId>wsdl4j</groupId>
            <artifactId>wsdl4j</artifactId>
            <version>1.6.3</version>
        </dependency-->

        <!-- https://mvnrepository.com/artifact/org.apache.lucene/lucene-core 
             The Lucene search option uses this. 
             2021-12-16 WARNING: Lucene 9.0.0 is available but requires Java 11(?). -->
        <dependency>
            <groupId>org.apache.lucene</groupId>
            <artifactId>lucene-core</artifactId>
            <version>10.0.0</version>
        </dependency>

        <!-- https://mvnrepository.com/artifact/org.apache.lucene/lucene-queryparser 
             The Lucene search option uses this. -->
        <dependency>
            <groupId>org.apache.lucene</groupId>
            <artifactId>lucene-queryparser</artifactId>
            <version>10.0.0</version>
        </dependency>

        <!-- https://mvnrepository.com/artifact/org.json/json 
             This is the JSON reader. -->
        <dependency>
            <groupId>org.json</groupId>
            <artifactId>json</artifactId>
            <version>20240303</version>
        </dependency>

        <!-- I have private copy of source code in with my code.
             2020-12-21 I tried to remove my copy and use this, but failed.
             https://mvnrepository.com/artifact/org.jdom/jdom 
        <dependency>
            <groupId>org.jdom</groupId>
            <artifactId>jdom</artifactId>
            <version>2.0.2</version>
        </dependency-->

        <!-- Kyle had this: 
        <dependency>
            <groupId>org.apache.axis</groupId>
            <artifactId>axis</artifactId>
            <version>1.4</version>
        </dependency-->

        <!-- Kyle had this: 
        <dependency>
            <groupId>atg.taglib.json</groupId>
            <artifactId>json-taglib</artifactId>
            <version>0.4.1</version>
        </dependency-->

        <!-- https://mvnrepository.com/artifact/com.sun.mail/jakarta.mail 
             Used to send emails. -->
        <dependency>
            <groupId>com.sun.mail</groupId>
            <artifactId>jakarta.mail</artifactId>
            <version>2.0.1</version>
        </dependency>

        <!-- versions: https://mvnrepository.com/artifact/commons-codec/commons-codec
             dependency:analyze says it's needed if using netcdf modules
             but it's in netcdfAll.jar - ->
        <dependency>
            <groupId>commons-codec</groupId>
            <artifactId>commons-codec</artifactId>
            <version>1.15</version>
        </dependency> -->

        <!-- https://mvnrepository.com/artifact/org.apache.commons/commons-compress 
             File2 and EDDTableFromNcFiles use this. -->
        <dependency>
            <groupId>org.apache.commons</groupId>
            <artifactId>commons-compress</artifactId>
            <version>1.27.1</version>
        </dependency>

        <!-- https://mvnrepository.com/artifact/commons-logging/commons-logging
             dependency:analyze says it's needed if using netcdf modules
             but it's in netcdfAll.jar 
             Maven says 1.2's dependencies have 4 vulnerabilities, but all are old log4j vulnerabilities,
               so ERDDAP admins shouldn't use old log4j (or any log4j). - ->
        <dependency>
            <groupId>commons-logging</groupId>
            <artifactId>commons-logging</artifactId>
            <version>1.2</version>
        </dependency> -->

        <dependency>
            <groupId>org.slf4j</groupId>
            <artifactId>slf4j-jdk14</artifactId>
            <version>2.1.0-alpha1</version>
            <scope>runtime</scope>
        </dependency>

        <dependency>
            <groupId>edu.ucar</groupId>
            <artifactId>cdm-core</artifactId>
            <version>${netcdfJavaVersion}</version>
            <scope>compile</scope>
        </dependency>

        <dependency>
            <groupId>edu.ucar</groupId>
            <artifactId>cdm-misc</artifactId>
            <version>${netcdfJavaVersion}</version>
        </dependency>

        <dependency>
            <groupId>edu.ucar</groupId>
            <artifactId>udunits</artifactId>
            <version>${netcdfJavaVersion}</version>
        </dependency>

        <!-- The following are from netcdf and add support for various file types. -->
        <dependency>
            <groupId>edu.ucar</groupId>
            <artifactId>netcdf4</artifactId>
            <version>${netcdfJavaVersion}</version>
            <scope>runtime</scope>
        </dependency>

        <dependency>
            <groupId>edu.ucar</groupId>
            <artifactId>grib</artifactId>
            <version>${netcdfJavaVersion}</version>
            <scope>runtime</scope>
        </dependency>

        <dependency>
            <groupId>edu.ucar</groupId>
            <artifactId>bufr</artifactId>
            <version>${netcdfJavaVersion}</version>
            <scope>runtime</scope>
        </dependency>

        <dependency>
            <groupId>edu.ucar</groupId>
            <artifactId>opendap</artifactId>
            <version>${netcdfJavaVersion}</version>
            <scope>runtime</scope>
        </dependency>

        <dependency>
            <groupId>edu.ucar</groupId>
            <artifactId>cdm-radial</artifactId>
            <version>${netcdfJavaVersion}</version>
            <scope>runtime</scope>
        </dependency>

        <dependency>
            <groupId>edu.ucar</groupId>
            <artifactId>cdm-image</artifactId>
            <version>${netcdfJavaVersion}</version>
            <scope>runtime</scope>
        </dependency>

        <dependency>
            <groupId>edu.ucar</groupId>
            <artifactId>cdm-mcidas</artifactId>
            <version>${netcdfJavaVersion}</version>
            <scope>runtime</scope>
        </dependency>

        <dependency>
            <groupId>edu.ucar</groupId>
            <artifactId>cdm-s3</artifactId>
            <version>${netcdfJavaVersion}</version>
            <scope>runtime</scope>
        </dependency>

        <dependency>
            <groupId>edu.ucar</groupId>
            <artifactId>cdm-zarr</artifactId>
            <version>${netcdfJavaVersion}</version>
            <scope>runtime</scope>
        </dependency>

        <!-- Version options: https://artifacts.unidata.ucar.edu/#browse/browse:unidata-all:edu%2Fwisc%2Fssec%2Fvisad  
             Marked as needed by dependency:analyze - ->
        <dependency>
            <groupId>edu.wisc.ssec</groupId>
            <artifactId>visad</artifactId>
            <version>2.0-20191209</version>
            <scope>runtime</scope>
        </dependency>


        <!- - https://mvnrepository.com/artifact/org.slf4j/slf4j-simple
             It's in netcdf-all.jar  
             and something else gets slf4j-api-...jar - ->
        <dependency>
            <groupId>org.slf4j</groupId>
            <artifactId>slf4j-simple</artifactId>
            <version>1.7.36</version>
            <scope>runtime</scope>
        </dependency>
        -->

        <!-- https://mvnrepository.com/artifact/org.apache.commons/commons-jexl3 
             This is the expression parser/processor used by EDDTableFromFiles Derived Variables. -->
        <dependency>
            <groupId>org.apache.commons</groupId>
            <artifactId>commons-jexl3</artifactId>
            <version>3.4.0</version>
        </dependency>

        <!-- https://mvnrepository.com/artifact/org.postgresql/postgresql 
             Postgresql users use this. I include for their convenience. -->
        <dependency>
            <groupId>org.postgresql</groupId>
            <artifactId>postgresql</artifactId>
            <version>42.7.4</version>
        </dependency>



        <!-- CASSANDRA 
             https://mvnrepository.com/artifact/com.datastax.cassandra/cassandra-driver-core 
             Cassandra uses this. 
             Be careful. Newer versions may cause trouble with current, older version of Cassandra (which ONC uses). -->
        <dependency>
            <groupId>com.datastax.cassandra</groupId>
            <artifactId>cassandra-driver-core</artifactId>
            <version>3.11.5</version>
        </dependency>

        <!-- https://mvnrepository.com/artifact/com.google.guava/guava 
             Cassandra driver uses this. -->
        <dependency>
            <groupId>com.google.guava</groupId>
            <artifactId>guava</artifactId>
            <version>33.3.1-jre</version>
        </dependency>

        <!-- https://mvnrepository.com/artifact/net.jpountz.lz4/lz4 
             Cassandra uses this. C* still refers to this older version from older domain. -->
        <dependency>
            <groupId>net.jpountz.lz4</groupId>
            <artifactId>lz4</artifactId>
            <version>1.3</version>
        </dependency>

        <!-- https://mvnrepository.com/artifact/io.dropwizard.metrics/metrics-core 
             Cassandra uses this.  -->
        <dependency>
            <groupId>io.dropwizard.metrics</groupId>
            <artifactId>metrics-core</artifactId>
            <version>4.2.28</version>
        </dependency>

        <!-- https://mvnrepository.com/artifact/io.netty/netty-all 
             Cassandra uses this. -->
        <dependency>
            <groupId>io.netty</groupId>
            <artifactId>netty-all</artifactId>
            <version>4.1.114.Final</version>
        </dependency>

        <!-- https://mvnrepository.com/artifact/org.xerial.snappy/snappy-java 
             Cassandra uses this. -->
        <dependency>
            <groupId>org.xerial.snappy</groupId>
            <artifactId>snappy-java</artifactId>
            <version>1.1.10.7</version>
        </dependency>

        <!-- https://mvnrepository.com/artifact/io.dropwizard.metrics/metrics-jmx 
            2021-01-25 Tried: To deal with java.lang.NoClassDefFoundError: com/codahale/metrics/JmxReporter
            But now "metrics" option is always set to false.
            See EDDTableFromCassandra references to JmxReporter.
            See https://docs.datastax.com/en/developer/java-driver/3.5/manual/metrics/#metrics-4-compatibility            
            and need for Cluster.builder().withoutJMXReporting()
            which is probably a workable solution.           
        <dependency>
            <groupId>io.dropwizard.metrics</groupId>
            <artifactId>metrics-jmx</artifactId>
            <version>4.2.12</version>
        </dependency -->


        <!-- AWS
             https://mvnrepository.com/artifact/software.amazon.awssdk/s3 
             This is the core AWS SDK code. 
             See awssdk/bom in <dependencyManagement> section above. -->
        <dependency>
          <groupId>software.amazon.awssdk</groupId>
          <artifactId>s3</artifactId>
          <version>2.28.23</version>
        </dependency>

        <!-- https://mvnrepository.com/artifact/software.amazon.awssdk/regions 
            This is the AWS code for Regions. -->
        <dependency>
            <groupId>software.amazon.awssdk</groupId>
            <artifactId>regions</artifactId>
            <version>2.28.23</version>
        </dependency>

        <!-- https://mvnrepository.com/artifact/software.amazon.awssdk/s3-transfer-manager
            This is the AWS code for TransferManager. -->      
        <dependency>
            <groupId>software.amazon.awssdk</groupId>
            <artifactId>s3-transfer-manager</artifactId>
            <version>2.28.23</version>
        </dependency>

        <!-- https://mvnrepository.com/artifact/software.amazon.awssdk.crt/aws-crt
            Maven compiling and dependency checking don't catch s3-transfer-manager's requirement for this.
            (Bob says: This modern fancy programming sucks. 
            Back in my day, if it compiled, all needed classes were present.) -->      
        <dependency>
            <groupId>software.amazon.awssdk.crt</groupId>
            <artifactId>aws-crt</artifactId>
            <version>0.31.3</version>
        </dependency>

        <!-- https://mvnrepository.com/artifact/com.google.auth/google-auth-library-oauth2-http -->
        <dependency>
            <groupId>com.google.auth</groupId>
            <artifactId>google-auth-library-oauth2-http</artifactId>
            <version>1.28.0</version>
        </dependency>

        <dependency>
            <groupId>io.prometheus</groupId>
            <artifactId>prometheus-metrics-core</artifactId>
            <version>1.3.1</version>
        </dependency>
        <dependency>
            <groupId>io.prometheus</groupId>
            <artifactId>prometheus-metrics-instrumentation-jvm</artifactId>
            <version>1.3.1</version>
        </dependency>
        <dependency>
            <groupId>io.prometheus</groupId>
            <artifactId>prometheus-metrics-exporter-servlet-jakarta</artifactId>
            <version>1.3.1</version>
        </dependency>
        <dependency>
            <groupId>io.github.classgraph</groupId>
            <artifactId>classgraph</artifactId>
            <version>4.8.177</version>
        </dependency>
         <dependency>
            <groupId>org.apache.hadoop</groupId>
            <artifactId>hadoop-client</artifactId>
            <version>3.4.0</version>
            <exclusions>
                <exclusion>
                    <groupId>org.bouncycastle</groupId>
                    <artifactId>bcprov-jdk15on</artifactId>
                </exclusion>
            </exclusions> 
        </dependency>
        <dependency>
            <groupId>org.apache.parquet</groupId>
            <artifactId>parquet-common</artifactId>
            <version>1.14.3</version>
        </dependency>
         <dependency>
            <groupId>org.apache.parquet</groupId>
            <artifactId>parquet-encoding</artifactId>
            <version>1.14.3</version>
        </dependency>
        <dependency>
            <groupId>org.apache.parquet</groupId>
            <artifactId>parquet-hadoop</artifactId>
            <version>1.14.3</version>
        </dependency>
    </dependencies>

    <reporting>
        <plugins>
            <plugin>
                <groupId>org.apache.maven.plugins</groupId>
                <artifactId>maven-surefire-report-plugin</artifactId>
                <version>3.5.1</version>
            </plugin>
            <plugin>
                <groupId>org.apache.maven.plugins</groupId>
                <artifactId>maven-surefire-report-plugin</artifactId>
                <version>3.5.1</version>
                <reportSets>
                    <reportSet>
                        <id>integration-tests</id>
                        <reports>
                        <report>failsafe-report-only</report>
                        </reports>
                    </reportSet>
                </reportSets>
            </plugin>
            <plugin>
                <groupId>org.jacoco</groupId>
                <artifactId>jacoco-maven-plugin</artifactId>
                <version>0.8.12</version>
                <reportSets>
                    <reportSet>
                        <reports>
                            <report>report</report>
                        </reports>
                    </reportSet>
                </reportSets>
            </plugin>
        </plugins>
    </reporting>
</project><|MERGE_RESOLUTION|>--- conflicted
+++ resolved
@@ -359,13 +359,10 @@
                 <artifactId>maven-surefire-plugin</artifactId>
                 <version>3.5.1</version>
                 <configuration>
-<<<<<<< HEAD
                     <argLine>${surefire.jacoco.args}</argLine>
-=======
                     <additionalClasspathElements>
                         <additionalClasspathElement>${project.basedir}/test-data</additionalClasspathElement>
                     </additionalClasspathElements>
->>>>>>> 9f7ecf4b
                     <excludedGroups>Jetty, Slow, LargeFiles, Flaky, AWS, LocalERDDAP, Password, Thredds, ExternalERDDAP, MissingFile, ExternalOther, IncompleteTest, RequiresContent, MissingDataset</excludedGroups>
                 </configuration>
             </plugin>
@@ -380,13 +377,10 @@
                             <goal>verify</goal>
                         </goals>
                         <configuration>
-<<<<<<< HEAD
                             <argLine>${failsafe.jacoco.args}</argLine>
-=======
                             <additionalClasspathElements>
                                 <additionalClasspathElement>${project.basedir}/test-data</additionalClasspathElement>
                             </additionalClasspathElements>
->>>>>>> 9f7ecf4b
                             <groups>Jetty, Slow</groups>
                             <excludedGroups>LargeFiles, Flaky, AWS, LocalERDDAP, Password, Thredds, ExternalERDDAP, MissingFile, ExternalOther, IncompleteTest, RequiresContent, MissingDataset</excludedGroups>
                             <includes>
