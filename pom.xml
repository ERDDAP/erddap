--- conflicted
+++ resolved
@@ -167,81 +167,65 @@
                 </configuration>
             </plugin>
             <plugin>
+                <groupId>org.apache.maven.plugins</groupId>
+                <artifactId>maven-antrun-plugin</artifactId>
+                <version>3.1.0</version>
+                <executions>
+                    <!-- create data directory for testing -->
+                    <execution>
+                        <?m2e execute onConfiguration?>
+                        <id>make-data-dir</id>
+                        <phase>initialize</phase>
+                        <goals>
+                            <goal>run</goal>
+                        </goals>
+                        <configuration>
+                            <target>
+                                <mkdir dir="${project.basedir}/data"/>
+                            </target>
+                        </configuration>
+                    </execution>
+                </executions>
+            </plugin>
+            <plugin>
                 <groupId>com.googlecode.maven-download-plugin</groupId>
                 <artifactId>download-maven-plugin</artifactId>
                 <version>1.8.1</version>
                 <executions>
-                    <!-- create data directory for testing -->
-                    <execution>
-<<<<<<< HEAD
+                    <execution>
                         <id>download-content</id>
-=======
-                        <?m2e execute onConfiguration?>
-                        <id>make-data-dir</id>
->>>>>>> 55e7b223
                         <phase>initialize</phase>
                         <goals>
                             <goal>wget</goal>
                         </goals>
                         <configuration>
-<<<<<<< HEAD
                             <url>https://github.com/ERDDAP/erddap/releases/download/${erddapcontent.download.version}/erddapContent.zip</url>
                             <unpack>true</unpack>
                             <outputDirectory>${project.basedir}</outputDirectory>
                             <cacheDirectory>${project.basedir}/download_cache</cacheDirectory>
-=======
-                            <target>
-                                <mkdir dir="${project.basedir}/data"/>
-                            </target>
->>>>>>> 55e7b223
-                        </configuration>
-                    </execution>
-                </executions>
-            </plugin>
-            <plugin>
-                <groupId>com.googlecode.maven-download-plugin</groupId>
-                <artifactId>download-maven-plugin</artifactId>
-                <version>1.8.1</version>
-                <executions>
-                    <execution>
-<<<<<<< HEAD
+                        </configuration>
+                    </execution>
+                    <execution>
                         <id>download-etopo</id>
-=======
-                        <id>download-content</id>
->>>>>>> 55e7b223
                         <phase>initialize</phase>
                         <goals>
                             <goal>wget</goal>
                         </goals>
                         <configuration>
-<<<<<<< HEAD
                             <url>https://github.com/ERDDAP/ERDDAPRefFiles/releases/download/${erddapreffiles.download.version}/etopo1_ice_g_i2.zip</url>
                             <unpack>true</unpack>
                             <outputDirectory>${project.basedir}/WEB-INF/ref/</outputDirectory>
-=======
-                            <url>https://github.com/ERDDAP/erddap/releases/download/${erddapcontent.download.version}/erddapContent.zip</url>
-                            <unpack>true</unpack>
-                            <outputDirectory>${project.basedir}</outputDirectory>
->>>>>>> 55e7b223
                             <cacheDirectory>${project.basedir}/download_cache</cacheDirectory>
                         </configuration>
                     </execution>
                     <execution>
-<<<<<<< HEAD
                         <id>download-ref</id>
-=======
-                        <id>download-etopo</id>
->>>>>>> 55e7b223
                         <phase>initialize</phase>
                         <goals>
                             <goal>wget</goal>
                         </goals>
                         <configuration>
-<<<<<<< HEAD
                             <url>https://github.com/ERDDAP/ERDDAPRefFiles/releases/download/${erddapreffiles.download.version}/ref_files.zip</url>
-=======
-                            <url>https://github.com/ERDDAP/ERDDAPRefFiles/releases/download/${erddapreffiles.download.version}/etopo1_ice_g_i2.zip</url>
->>>>>>> 55e7b223
                             <unpack>true</unpack>
                             <outputDirectory>${project.basedir}/WEB-INF/ref/</outputDirectory>
                             <cacheDirectory>${project.basedir}/download_cache</cacheDirectory>
@@ -249,53 +233,32 @@
                     </execution>
 
                     <execution>
-<<<<<<< HEAD
                         <id>download-test-resources-data</id>
                         <phase>generate-test-resources</phase>
-=======
-                        <id>download-ref</id>
-                        <phase>initialize</phase>
->>>>>>> 55e7b223
                         <goals>
                             <goal>wget</goal>
                         </goals>
                         <configuration>
-<<<<<<< HEAD
                             <url>https://github.com/ERDDAP/erddapTest/releases/download/${test.resources.version}/data.zip</url>
                             <unpack>true</unpack>
                             <outputDirectory>${project.basedir}/src/test/resources/</outputDirectory>
-=======
-                            <url>https://github.com/ERDDAP/ERDDAPRefFiles/releases/download/${erddapreffiles.download.version}/ref_files.zip</url>
-                            <unpack>true</unpack>
-                            <outputDirectory>${project.basedir}/WEB-INF/ref/</outputDirectory>
->>>>>>> 55e7b223
                             <cacheDirectory>${project.basedir}/download_cache</cacheDirectory>
                         </configuration>
                     </execution>
-
-                    <execution>
-<<<<<<< HEAD
+                    <execution>
                         <id>download-test-resources-largeFiles</id>
-=======
-                        <id>download-test-resources-data</id>
->>>>>>> 55e7b223
                         <phase>generate-test-resources</phase>
                         <goals>
                             <goal>wget</goal>
                         </goals>
                         <configuration>
-<<<<<<< HEAD
                             <url>https://github.com/ERDDAP/erddapTest/releases/download/${test.resources.version}/largeFiles.zip</url>
-=======
-                            <url>https://github.com/ERDDAP/erddapTest/releases/download/${test.resources.version}/data.zip</url>
->>>>>>> 55e7b223
                             <unpack>true</unpack>
                             <outputDirectory>${project.basedir}/src/test/resources/</outputDirectory>
                             <cacheDirectory>${project.basedir}/download_cache</cacheDirectory>
                         </configuration>
                     </execution>
                     <execution>
-<<<<<<< HEAD
                         <id>download-test-resources-largePoints</id>
                         <phase>generate-test-resources</phase>
                         <goals>
@@ -310,43 +273,11 @@
                     </execution>
                     <execution>
                         <id>download-test-resources-largeSatellite</id>
-=======
-                        <id>download-test-resources-largeFiles</id>
->>>>>>> 55e7b223
                         <phase>generate-test-resources</phase>
                         <goals>
                             <goal>wget</goal>
                         </goals>
                         <configuration>
-<<<<<<< HEAD
-=======
-                            <url>https://github.com/ERDDAP/erddapTest/releases/download/${test.resources.version}/largeFiles.zip</url>
-                            <unpack>true</unpack>
-                            <outputDirectory>${project.basedir}/src/test/resources/</outputDirectory>
-                            <cacheDirectory>${project.basedir}/download_cache</cacheDirectory>
-                        </configuration>
-                    </execution>
-                    <execution>
-                        <id>download-test-resources-largePoints</id>
-                        <phase>generate-test-resources</phase>
-                        <goals>
-                            <goal>wget</goal>
-                        </goals>
-                        <configuration>
-                            <url>https://github.com/ERDDAP/erddapTest/releases/download/${test.resources.version}/largePoints.zip</url>
-                            <unpack>true</unpack>
-                            <outputDirectory>${project.basedir}/src/test/resources/</outputDirectory>
-                            <cacheDirectory>${project.basedir}/download_cache</cacheDirectory>
-                        </configuration>
-                    </execution>
-                    <execution>
-                        <id>download-test-resources-largeSatellite</id>
-                        <phase>generate-test-resources</phase>
-                        <goals>
-                            <goal>wget</goal>
-                        </goals>
-                        <configuration>
->>>>>>> 55e7b223
                             <url>https://github.com/ERDDAP/erddapTest/releases/download/${test.resources.version}/largeSatellite.zip</url>
                             <unpack>true</unpack>
                             <outputDirectory>${project.basedir}/src/test/resources/</outputDirectory>
