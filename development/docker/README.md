--- conflicted
+++ resolved
@@ -1,8 +1,4 @@
-<<<<<<< HEAD
-# ERDDAP™ Development
-=======
 # ERDDAP Development with Docker/Tomcat
->>>>>>> 04061484
 
 ## DockerFile
 For development purposes only, a DockerFile has been created in order to streamline the building and deploying of an ERDDAP™ instance locally. This DockerFile uses [Apache Maven](https://maven.apache.org/) to package the application into a WAR file, and then [Apache Tomcat](https://tomcat.apache.org/) to serve the application.
